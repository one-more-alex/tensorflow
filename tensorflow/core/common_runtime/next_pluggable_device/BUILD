--- conflicted
+++ resolved
@@ -47,11 +47,8 @@
         "//tensorflow/core/platform:status",
         "//tensorflow/core/profiler/lib:connected_traceme",
         "//tensorflow/core/profiler/lib:traceme",
-<<<<<<< HEAD
         "//tensorflow/core/tfrt/common:async_value_tensor",
         "//tensorflow/core/tfrt/common:pjrt_state",
-=======
->>>>>>> 81c84450
         "@com_google_absl//absl/flags:flag",
     ],
 )
