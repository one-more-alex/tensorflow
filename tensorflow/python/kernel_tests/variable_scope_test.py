# Copyright 2015 The TensorFlow Authors. All Rights Reserved.
#
# Licensed under the Apache License, Version 2.0 (the "License");
# you may not use this file except in compliance with the License.
# You may obtain a copy of the License at
#
#     http://www.apache.org/licenses/LICENSE-2.0
#
# Unless required by applicable law or agreed to in writing, software
# distributed under the License is distributed on an "AS IS" BASIS,
# WITHOUT WARRANTIES OR CONDITIONS OF ANY KIND, either express or implied.
# See the License for the specific language governing permissions and
# limitations under the License.
# ==============================================================================
"""Tests for variable store."""

from __future__ import absolute_import
from __future__ import division
from __future__ import print_function

import gc

import numpy

from tensorflow.python.eager import context
from tensorflow.python.framework import constant_op
from tensorflow.python.framework import dtypes
from tensorflow.python.framework import errors
from tensorflow.python.framework import ops
from tensorflow.python.framework import test_util
from tensorflow.python.ops import array_ops
from tensorflow.python.ops import control_flow_ops
from tensorflow.python.ops import init_ops
from tensorflow.python.ops import math_ops
from tensorflow.python.ops import resource_variable_ops
from tensorflow.python.ops import state_ops
from tensorflow.python.ops import variable_scope
from tensorflow.python.ops import variables as variables_lib
from tensorflow.python.platform import test


class VariableScopeTest(test.TestCase):

  def tearDown(self):
    gc.collect()
    # This will only contain uncollectable garbage, i.e. reference cycles
    # involving objects with __del__ defined.
    self.assertEqual(0, len(gc.garbage))

  def testGetVar(self):
    vs = variable_scope._get_default_variable_store()
    v = vs.get_variable("v", [1])
    v1 = vs.get_variable("v", [1])
    self.assertEqual(v, v1)

  @test_util.run_in_graph_and_eager_modes()
  def testResource(self):
    vs = variable_scope._get_default_variable_store()
    v1 = vs.get_variable("v", [1], use_resource=True)
    self.assertTrue(isinstance(v1, resource_variable_ops.ResourceVariable))

  def testNameExists(self):
    vs = variable_scope._get_default_variable_store()
    # No check by default, so we can both create and get existing names.
    v = vs.get_variable("v", [1])
    v1 = vs.get_variable("v", [1])
    self.assertEqual(v, v1)

    # When reuse is False, we fail when variables are already there.
    vs.get_variable("w", [1], reuse=False)  # That's ok.
    with self.assertRaises(ValueError):
      vs.get_variable("v", [1], reuse=False)  # That fails.
    # When reuse is True, we fail when variables are new.
    vs.get_variable("v", [1], reuse=True)  # That's ok.
    with self.assertRaises(ValueError):
      vs.get_variable("u", [1], reuse=True)  # That fails.

  def testNamelessStore(self):
    vs = variable_scope._get_default_variable_store()
    vs.get_variable("v1", [2])
    vs.get_variable("v2", [2])
    expected_names = ["%s:0" % name for name in ["v1", "v2"]]
    self.assertEqual(
        set(expected_names), set([v.name for v in vs._vars.values()]))

  @test_util.run_in_graph_and_eager_modes()
  def testVarScopeInitializer(self):
    init = init_ops.constant_initializer(0.3)
    with variable_scope.variable_scope("tower0") as tower:
      with variable_scope.variable_scope("foo", initializer=init):
        v = variable_scope.get_variable("v", [])
        self.evaluate(variables_lib.variables_initializer([v]))
        self.assertAllClose(self.evaluate(v.value()), 0.3)
      with variable_scope.variable_scope(tower, initializer=init):
        w = variable_scope.get_variable("w", [])
        self.evaluate(variables_lib.variables_initializer([w]))
        self.assertAllClose(self.evaluate(w.value()), 0.3)

  @test_util.run_in_graph_and_eager_modes()
  def testVarScopeConstraint(self):
    constraint = lambda x: 0. * x
    with variable_scope.variable_scope("tower1") as tower:
      with variable_scope.variable_scope("foo", constraint=constraint):
        v = variable_scope.get_variable("v", [])
        self.assertEqual(v.constraint, constraint)
      with variable_scope.variable_scope(tower, constraint=constraint):
        w = variable_scope.get_variable("w", [])
        self.assertEqual(w.constraint, constraint)

  @test_util.run_in_graph_and_eager_modes()
  def testVarScopeDType(self):
    with variable_scope.variable_scope("tower2") as tower:
      with variable_scope.variable_scope("foo", dtype=dtypes.float16):
        v = variable_scope.get_variable("v", [])
        self.assertEqual(v.dtype.base_dtype, dtypes.float16)
      with variable_scope.variable_scope(tower, dtype=dtypes.float16):
        w = variable_scope.get_variable("w", [])
        self.assertEqual(w.dtype.base_dtype, dtypes.float16)

  def testEagerVaribleStore(self):
    with context.eager_mode():
      store = variable_scope.EagerVariableStore()
      with store.as_default():
        v = variable_scope.get_variable("v", shape=(), trainable=True)
        w = variable_scope.get_variable("w", shape=(), trainable=False)

      self.assertTrue(v in store.variables())
      self.assertTrue(w in store.variables())
      self.assertTrue(v in store.trainable_variables())
      self.assertFalse(w in store.trainable_variables())
      self.assertFalse(v in store.non_trainable_variables())
      self.assertTrue(w in store.non_trainable_variables())

  @test_util.run_in_graph_and_eager_modes()
  def testInitFromNonTensorValue(self):
    v = variable_scope.get_variable("v4", initializer=4, dtype=dtypes.int32)
    self.evaluate(variables_lib.variables_initializer([v]))
    self.assertAllClose(self.evaluate(v.value()), 4)

    w = variable_scope.get_variable(
        "w4", initializer=numpy.array([1, 2, 3]), dtype=dtypes.int64)
    self.evaluate(variables_lib.variables_initializer([w]))
    self.assertAllClose(self.evaluate(w.value()), [1, 2, 3])

    if context.in_graph_mode():
      with self.assertRaises(TypeError):
        variable_scope.get_variable("x4", initializer={})
    else:
      with self.assertRaises(ValueError):
        variable_scope.get_variable("x4", initializer={})

  @test_util.run_in_graph_and_eager_modes()
  def testInitFromNonInitializer(self):
    # Test various dtypes with zeros initializer as following:
    types = [
        dtypes.int8, dtypes.uint8, dtypes.int16, dtypes.uint16, dtypes.int32,
        dtypes.int64, dtypes.bool
    ]

    # Use different variable_name to distinguish various dtypes
    for (i, dtype) in enumerate(types):
      x = variable_scope.get_variable(
          name="xx%d" % i, shape=(3, 4), dtype=dtype)
      y = variable_scope.get_variable(
          name="yy%d" % i,
          shape=(3, 4),
          dtype=dtype,
          initializer=init_ops.zeros_initializer(dtype=dtype))

      self.evaluate(variables_lib.global_variables_initializer())
      self.assertAllEqual(self.evaluate(x.value()), self.evaluate(y.value()))

  # TODO(alive): support variable partitioning/caching in eager mode.
  def testVarScopeCachingDevice(self):
    with self.test_session():
      caching_device = "/job:moo"
      with variable_scope.variable_scope("tower"):
        with variable_scope.variable_scope(
            "caching", caching_device=caching_device):
          v = variable_scope.get_variable("v", [])
          self.assertTrue(v.value().device.startswith(caching_device))

          with variable_scope.variable_scope("child"):
            v2 = variable_scope.get_variable("v", [])
            self.assertTrue(v2.value().device.startswith(caching_device))

          with variable_scope.variable_scope("not_cached", caching_device=""):
            v2_not_cached = variable_scope.get_variable("v", [])
            self.assertFalse(v2_not_cached.value().device.startswith(
                caching_device))

          with variable_scope.variable_scope(
              "not_cached_identity_device",
              caching_device=lambda op: op.device):
            v2_identity_device = variable_scope.get_variable("v", [])
            self.assertFalse(v2_identity_device.value().device.startswith(
                caching_device))

          with variable_scope.variable_scope("we_will_do_it_live") as vs_live:
            vs_live.set_caching_device("/job:live")
            v_live = variable_scope.get_variable("v", [])
            self.assertTrue(v_live.value().device.startswith("/job:live"))

        v_tower = variable_scope.get_variable("v", [])
        self.assertFalse(v_tower.value().device.startswith(caching_device))

  @test_util.run_in_graph_and_eager_modes()
  def testVarScopeRegularizer(self):
    init = init_ops.constant_initializer(0.3)

    def regularizer1(v):
      return math_ops.reduce_mean(v) + 0.1

    def regularizer2(v):
      return math_ops.reduce_mean(v) + 0.2

    with variable_scope.variable_scope(
        "tower3", regularizer=regularizer1) as tower:
      with variable_scope.variable_scope("foo", initializer=init):
        v = variable_scope.get_variable("v", [])
        self.evaluate(variables_lib.variables_initializer([v]))
        losses = ops.get_collection(ops.GraphKeys.REGULARIZATION_LOSSES)
        self.assertEqual(1, len(losses))
        self.assertAllClose(self.evaluate(losses[0]), 0.4)
      with variable_scope.variable_scope(tower, initializer=init) as vs:
        u = variable_scope.get_variable("u", [])
        vs.set_regularizer(regularizer2)
        w = variable_scope.get_variable("w", [])
        # Next 3 variable not regularized to test disabling regularization.
        x = variable_scope.get_variable(
            "x", [], regularizer=variable_scope.no_regularizer)
        with variable_scope.variable_scope(
            "baz", regularizer=variable_scope.no_regularizer):
          y = variable_scope.get_variable("y", [])
        vs.set_regularizer(variable_scope.no_regularizer)
        z = variable_scope.get_variable("z", [])
        # Check results.
        losses = ops.get_collection(ops.GraphKeys.REGULARIZATION_LOSSES)
        self.assertEqual(3, len(losses))
        self.evaluate(variables_lib.variables_initializer([u, w, x, y, z]))
        self.assertAllClose(self.evaluate(losses[0]), 0.4)
        self.assertAllClose(self.evaluate(losses[1]), 0.4)
        self.assertAllClose(self.evaluate(losses[2]), 0.5)
      with variable_scope.variable_scope("foo", reuse=True):
        # reuse=True is for now only supported when eager execution is disabled.
        if context.in_graph_mode():
          v = variable_scope.get_variable("v",
                                          [])  # "v" is alredy there, reused
          losses = ops.get_collection(ops.GraphKeys.REGULARIZATION_LOSSES)
          self.assertEqual(3, len(losses))  # No new loss added.

  @test_util.run_in_graph_and_eager_modes()
  def testInitializeFromValue(self):
    init = constant_op.constant(0.1)
    w = variable_scope.get_variable("v", initializer=init)
    self.evaluate(variables_lib.variables_initializer([w]))
    self.assertAllClose(self.evaluate(w.value()), 0.1)

    with self.assertRaisesRegexp(ValueError, "shape"):
      # We disallow explicit shape specification when initializer is constant.
      variable_scope.get_variable("u", [1], initializer=init)

    with variable_scope.variable_scope("foo", initializer=init):
      # Constant initializer can be passed through scopes if needed.
      v = variable_scope.get_variable("v")
      self.evaluate(variables_lib.variables_initializer([v]))
      self.assertAllClose(self.evaluate(v.value()), 0.1)

    # Check that non-float32 initializer creates a non-float32 variable.
    init = constant_op.constant(1, dtype=dtypes.int32)
    t = variable_scope.get_variable("t", initializer=init)
    self.assertEqual(t.dtype.base_dtype, dtypes.int32)

    # Raise error if `initializer` dtype and `dtype` are not identical.
    with self.assertRaisesRegexp(ValueError, "don't match"):
      variable_scope.get_variable("s", initializer=init, dtype=dtypes.float64)

  def testControlDeps(self):
    with self.test_session() as sess:
      v0 = variable_scope.get_variable(
          "v0", [1], initializer=init_ops.constant_initializer(0))
      with ops.control_dependencies([v0.value()]):
        v1 = variable_scope.get_variable(
            "v1", [1], initializer=init_ops.constant_initializer(1))
        add = v1 + v0
      # v0 should be uninitialized.
      with self.assertRaisesRegexp(errors.OpError, "uninitialized"):
        sess.run(v0)
      # We should be able to initialize and run v1 without initializing
      # v0, even if the variable was created with a control dep on v0.
      sess.run(v1.initializer)
      self.assertEqual(1, sess.run(v1))
      # v0 should still be uninitialized.
      with self.assertRaisesRegexp(errors.OpError, "uninitialized"):
        sess.run(v0)
      with self.assertRaisesRegexp(errors.OpError, "uninitialized"):
        sess.run(add)
      # If we initialize v0 we should be able to run 'add'.
      sess.run(v0.initializer)
      sess.run(add)

  def testControlFlow(self):
    with self.test_session() as sess:
      v0 = variable_scope.get_variable(
          "v0", [], initializer=init_ops.constant_initializer(0))
      var_dict = {}

      # Call get_variable in each of the cond clauses.
      def var_in_then_clause():
        v1 = variable_scope.get_variable(
            "v1", [1], initializer=init_ops.constant_initializer(1))
        var_dict["v1"] = v1
        return v1 + v0

      def var_in_else_clause():
        v2 = variable_scope.get_variable(
            "v2", [1], initializer=init_ops.constant_initializer(2))
        var_dict["v2"] = v2
        return v2 + v0

      add = control_flow_ops.cond(
          math_ops.less(v0, 10), var_in_then_clause, var_in_else_clause)
      v1 = var_dict["v1"]
      v2 = var_dict["v2"]
      # We should be able to initialize and run v1 and v2 without initializing
      # v0, even if the variable was created with a control dep on v0.
      sess.run(v1.initializer)
      self.assertEqual([1], sess.run(v1))
      sess.run(v2.initializer)
      self.assertEqual([2], sess.run(v2))
      # v0 should still be uninitialized.
      with self.assertRaisesRegexp(errors.OpError, "uninitialized"):
        sess.run(v0)
      # We should not be able to run 'add' yet.
      with self.assertRaisesRegexp(errors.OpError, "uninitialized"):
        sess.run(add)
      # If we initialize v0 we should be able to run 'add'.
      sess.run(v0.initializer)
      sess.run(add)

  @test_util.run_in_graph_and_eager_modes()
  def testGetVariableScope(self):
    # Test the get_variable_scope() function and setting properties of result.
    init = init_ops.constant_initializer(0.3)
    with variable_scope.variable_scope("bar"):
      new_init1 = variable_scope.get_variable_scope().initializer
      self.assertEqual(new_init1, None)
      # Check that we can set initializer like this.
      variable_scope.get_variable_scope().set_initializer(init)
      v = variable_scope.get_variable("v", [])
      self.evaluate(variables_lib.variables_initializer([v]))
      self.assertAllClose(self.evaluate(v.value()), 0.3)
      if context.in_graph_mode():
        # Check that we can set reuse.
        variable_scope.get_variable_scope().reuse_variables()
        with self.assertRaises(ValueError):  # Fail, w does not exist yet.
          variable_scope.get_variable("w", [1])
    # Check that the set initializer goes away.
    new_init = variable_scope.get_variable_scope().initializer
    self.assertEqual(new_init, None)

  @test_util.run_in_graph_and_eager_modes()
  def testVarScope(self):
    with variable_scope.variable_scope("tower4") as tower:
      self.assertEqual(tower.name, "tower4")
      with ops.name_scope("scope") as sc:
        self.assertEqual(sc, "tower4/scope/")

    with variable_scope.variable_scope("tower5"):
      with variable_scope.variable_scope("bar") as bar:
        self.assertEqual(bar.name, "tower5/bar")
        with ops.name_scope("scope") as sc:
          self.assertEqual(sc, "tower5/bar/scope/")

    with variable_scope.variable_scope("tower6"):
      with variable_scope.variable_scope(tower, reuse=True) as tower_shared:
        self.assertEqual(tower_shared.name, "tower4")
        with ops.name_scope("scope") as sc:
          self.assertEqual(sc, "tower6/tower4/scope/")

  @test_util.run_in_graph_and_eager_modes()
  def testVarScopeNameScope(self):
    with ops.name_scope("testVarScopeNameScope1"):
      with variable_scope.variable_scope("tower") as tower:
        with ops.name_scope("scope2") as sc2:
          self.assertEqual(sc2, "testVarScopeNameScope1/tower/scope2/")
      if context.in_graph_mode():
        with variable_scope.variable_scope(
            tower):  # Re-entering acts like another "tower".
          with ops.name_scope("scope2") as sc2:
            self.assertEqual(sc2, "testVarScopeNameScope1/tower_1/scope2/")
        with variable_scope.variable_scope(
            "tower"):  # Re-entering by string acts the same.
          with ops.name_scope("scope2") as sc2:
            self.assertEqual(sc2, "testVarScopeNameScope1/tower_2/scope2/")

    with ops.name_scope("testVarScopeNameScope2"):
      with variable_scope.variable_scope("tower"):
        with ops.name_scope("scope2") as sc2:
          self.assertEqual(sc2, "testVarScopeNameScope2/tower/scope2/")
      if context.in_graph_mode():
        with variable_scope.variable_scope(tower):
          with ops.name_scope("scope2") as sc2:
            self.assertEqual(sc2, "testVarScopeNameScope2/tower_1/scope2/")

    root_var_scope = variable_scope.get_variable_scope()
    with ops.name_scope("testVarScopeNameScope3"):
      with variable_scope.variable_scope(root_var_scope):
        with ops.name_scope("scope2") as sc2:
          self.assertEqual(sc2, "testVarScopeNameScope3/scope2/")

  def testVarScopeOriginalNameScope(self):
    with self.test_session():
      with ops.name_scope("scope1"):
        with variable_scope.variable_scope("tower") as tower:
          self.assertEqual(tower.original_name_scope, "scope1/tower/")
          with ops.name_scope("scope2") as sc2:
            self.assertEqual(sc2, "scope1/tower/scope2/")
      with ops.name_scope("scope2"):
        with variable_scope.variable_scope(tower) as tower1:
          # Re-entering preserves original name scope.
          self.assertEqual(tower1.original_name_scope, "scope1/tower/")
          with ops.name_scope("foo") as sc2:
            self.assertEqual(sc2, "scope2/tower/foo/")
        # Test re-entering original name scope.
        with ops.name_scope(tower.original_name_scope):
          with ops.name_scope("bar") as sc3:
            self.assertEqual(sc3, "scope1/tower/bar/")
      with ops.name_scope("scope2"):
        with variable_scope.variable_scope(tower):
          with ops.name_scope(tower.original_name_scope):
            with ops.name_scope("bar") as sc3:
              self.assertEqual(sc3, "scope1/tower/bar_1/")

  def testVarScopeObjectReuse(self):
    with self.test_session():
      vs = None
      with variable_scope.variable_scope("jump", reuse=True) as scope:
        vs = scope

      with variable_scope.variable_scope(vs) as jump:
        self.assertTrue(jump.reuse)

      with variable_scope.variable_scope(vs, reuse=True) as jump_reuse:
        self.assertTrue(jump_reuse.reuse)

      with variable_scope.variable_scope(vs, reuse=False) as jump_no_reuse:
        self.assertTrue(jump_no_reuse.reuse)  # Inherited, cannot be undone.

      with variable_scope.variable_scope("jump", reuse=False) as scope:
        vs = scope

      with variable_scope.variable_scope(vs) as jump:
        self.assertFalse(jump.reuse)

      with variable_scope.variable_scope(vs, reuse=True) as jump_reuse:
        self.assertTrue(jump_reuse.reuse)

      with variable_scope.variable_scope(vs, reuse=False) as jump_no_reuse:
        self.assertFalse(jump_no_reuse.reuse)

  def testVarScopeGetOrCreateReuse(self):
    with self.test_session():
      def test_value(value):
        x = constant_op.constant(value)
        with variable_scope.variable_scope("testVarScopeGetOrCreateReuse_bar",
                                           reuse=variable_scope.AUTO_REUSE):
          _ = state_ops.assign(variable_scope.get_variable("var", []), x)
        with variable_scope.variable_scope("testVarScopeGetOrCreateReuse_bar",
                                           reuse=variable_scope.AUTO_REUSE):
          _ = variable_scope.get_variable("var", [])
        self.assertEqual(value, x.eval())
      test_value(42.)  # Variable is created.
      test_value(13.)  # Variable is reused hereafter.
      test_value(17.)

  def testVarOpScope(self):
    with self.test_session():
      with ops.name_scope("testVarOpScope1"):
        with variable_scope.variable_scope("tower", "default", []):
          self.assertEqual(
              variable_scope.get_variable("w", []).name, "tower/w:0")
          with ops.name_scope("testVarOpScope2") as sc2:
            self.assertEqual(sc2, "testVarOpScope1/tower/testVarOpScope2/")
        with variable_scope.variable_scope("tower", "default", []):
          with self.assertRaises(ValueError):
            variable_scope.get_variable("w", [])
          with ops.name_scope("testVarOpScope2") as sc2:
            self.assertEqual(sc2, "testVarOpScope1/tower_1/testVarOpScope2/")

      with ops.name_scope("testVarOpScope2"):
        with variable_scope.variable_scope(None, "default", []):
          self.assertEqual(
              variable_scope.get_variable("w", []).name, "default/w:0")
          with ops.name_scope("testVarOpScope2") as sc2:
            self.assertEqual(sc2, "testVarOpScope2/default/testVarOpScope2/")
        with variable_scope.variable_scope(None, "default", []):
          self.assertEqual(
              variable_scope.get_variable("w", []).name, "default_1/w:0")
          with ops.name_scope("testVarOpScope2") as sc2:
            self.assertEqual(sc2, "testVarOpScope2/default_1/testVarOpScope2/")

  def testVarOpScopeUniqueNamesInterleavedSubstringScopes(self):
    with self.test_session():
      with variable_scope.variable_scope(None, "defaultScope1"):
        with variable_scope.variable_scope(None, "layer"):
          self.assertEqual(
              variable_scope.get_variable("w", []).name,
              "defaultScope1/layer/w:0")
      with variable_scope.variable_scope(None, "defaultScope1"):
        with variable_scope.variable_scope(None, "layer"):
          self.assertEqual(
              variable_scope.get_variable("w", []).name,
              "defaultScope1_1/layer/w:0")
      with variable_scope.variable_scope(None, "defaultScope"):
        with variable_scope.variable_scope(None, "layer"):
          self.assertEqual(
              variable_scope.get_variable("w", []).name,
              "defaultScope/layer/w:0")
      with variable_scope.variable_scope(None, "defaultScope1"):
        with variable_scope.variable_scope(None, "layer"):
          self.assertEqual(
              variable_scope.get_variable("w", []).name,
              "defaultScope1_2/layer/w:0")

  def testVarOpScopeUniqueNamesWithJump(self):
    with self.test_session():
      with variable_scope.variable_scope("default") as default:
        with variable_scope.variable_scope(None, "layer"):
          self.assertEqual(
              variable_scope.get_variable("w", []).name,
              "default/layer/w:0")
        with variable_scope.variable_scope(None, "layer"):
          self.assertEqual(
              variable_scope.get_variable("w", []).name,
              "default/layer_1/w:0")
        with variable_scope.variable_scope(default):
          pass
        # No matter the jump in the middle, unique numbering continues.
        with variable_scope.variable_scope(None, "layer"):
          self.assertEqual(
              variable_scope.get_variable("w", []).name,
              "default/layer_2/w:0")

  def testVarOpScopeReuse(self):
    with self.test_session():
      with variable_scope.variable_scope("outer") as outer:
        with variable_scope.variable_scope("tower", "default", []):
          self.assertEqual(
              variable_scope.get_variable("w", []).name, "outer/tower/w:0")
          with ops.name_scope("scope2") as sc2:
            self.assertEqual(sc2, "outer/tower/scope2/")
        with variable_scope.variable_scope(None, "default", []):
          self.assertEqual(
              variable_scope.get_variable("w", []).name, "outer/default/w:0")
          with ops.name_scope("scope2") as sc2:
            self.assertEqual(sc2, "outer/default/scope2/")

      with variable_scope.variable_scope(outer, reuse=True) as outer:
        with variable_scope.variable_scope("tower", "default", []):
          self.assertEqual(
              variable_scope.get_variable("w", []).name, "outer/tower/w:0")
          with ops.name_scope("scope2") as sc2:
            self.assertEqual(sc2, "outer_1/tower/scope2/")
        with variable_scope.variable_scope(None, "default", []):
          self.assertEqual(
              variable_scope.get_variable("w", []).name, "outer/default/w:0")
          with ops.name_scope("scope2") as sc2:
            self.assertEqual(sc2, "outer_1/default/scope2/")

  def testVarScopeGetVar(self):
    with self.test_session():
      with variable_scope.variable_scope("root"):
        with variable_scope.variable_scope("towerA") as tower_a:
          va = variable_scope.get_variable("v", [1])
          self.assertEqual(va.name, "root/towerA/v:0")

        with variable_scope.variable_scope(tower_a, reuse=True):
          va2 = variable_scope.get_variable("v", [1])
          self.assertEqual(va2, va)

        with variable_scope.variable_scope("towerB"):
          vb = variable_scope.get_variable("v", [1])
          self.assertEqual(vb.name, "root/towerB/v:0")

        with self.assertRaises(ValueError):
          with variable_scope.variable_scope("towerA"):
            va2 = variable_scope.get_variable("v", [1])

        with variable_scope.variable_scope("towerA", reuse=True):
          va2 = variable_scope.get_variable("v", [1])
          self.assertEqual(va2, va)

        with variable_scope.variable_scope("foo"):
          with variable_scope.variable_scope("bar"):
            v = variable_scope.get_variable("v", [1])
            self.assertEqual(v.name, "root/foo/bar/v:0")
            with variable_scope.variable_scope(tower_a, reuse=True):
              va3 = variable_scope.get_variable("v", [1])
              self.assertEqual(va, va3)

        with self.assertRaises(ValueError):
          with variable_scope.variable_scope(tower_a, reuse=True):
            with variable_scope.variable_scope("baz"):
              variable_scope.get_variable("v", [1])

        with self.assertRaises(ValueError) as exc:
          with variable_scope.variable_scope(tower_a, reuse=True):
            variable_scope.get_variable("v", [2])  # Different shape.
        self.assertEqual("shape" in str(exc.exception), True)

        with self.assertRaises(ValueError) as exc:
          with variable_scope.variable_scope(tower_a, reuse=True):
            variable_scope.get_variable("v", [1], dtype=dtypes.int32)
        self.assertEqual("dtype" in str(exc.exception), True)

  def testVarScopeOuterScope(self):
    with self.test_session():
      with variable_scope.variable_scope("outer") as outer:
        pass
      with variable_scope.variable_scope(outer):
        self.assertEqual(variable_scope.get_variable("w", []).name, "outer/w:0")
        with ops.name_scope("scope2") as sc2:
          self.assertEqual(sc2, "outer_1/scope2/")
        with variable_scope.variable_scope("default"):
          self.assertEqual(
              variable_scope.get_variable("w", []).name, "outer/default/w:0")
          with ops.name_scope("scope2") as sc2:
            self.assertEqual(sc2, "outer_1/default/scope2/")

      with variable_scope.variable_scope(outer, reuse=True):
        self.assertEqual(variable_scope.get_variable("w", []).name, "outer/w:0")
        with ops.name_scope("scope2") as sc2:
          self.assertEqual(sc2, "outer_2/scope2/")
        with variable_scope.variable_scope("default", reuse=True):
          self.assertEqual(
              variable_scope.get_variable("w", []).name, "outer/default/w:0")
          with ops.name_scope("scope2") as sc2:
            self.assertEqual(sc2, "outer_2/default/scope2/")

  def testVarScopeNestedOuterScope(self):
    with self.test_session():
      with variable_scope.variable_scope("outer") as outer:
        with variable_scope.variable_scope(outer):
          self.assertEqual(
              variable_scope.get_variable("w", []).name, "outer/w:0")
          with ops.name_scope("scope2") as sc2:
            self.assertEqual(sc2, "outer/outer/scope2/")
        with variable_scope.variable_scope("default"):
          self.assertEqual(
              variable_scope.get_variable("w", []).name, "outer/default/w:0")
          with ops.name_scope("scope2") as sc2:
            self.assertEqual(sc2, "outer/default/scope2/")

        with variable_scope.variable_scope(outer, reuse=True):
          self.assertEqual(
              variable_scope.get_variable("w", []).name, "outer/w:0")
          with ops.name_scope("scope2") as sc2:
            self.assertEqual(sc2, "outer/outer_1/scope2/")
        with variable_scope.variable_scope("default", reuse=True):
          self.assertEqual(
              variable_scope.get_variable("w", []).name, "outer/default/w:0")
          with ops.name_scope("scope2") as sc2:
            self.assertEqual(sc2, "outer/default_1/scope2/")

  def testVarOpScopeReuseParam(self):
    with self.test_session():
      with variable_scope.variable_scope("outer") as outer:
        with variable_scope.variable_scope("tower", "default", []):
          self.assertEqual(
              variable_scope.get_variable("w", []).name, "outer/tower/w:0")
          with ops.name_scope("scope2") as sc2:
            self.assertEqual(sc2, "outer/tower/scope2/")
        with variable_scope.variable_scope(None, "default", []):
          self.assertEqual(
              variable_scope.get_variable("w", []).name, "outer/default/w:0")
          with ops.name_scope("scope2") as sc2:
            self.assertEqual(sc2, "outer/default/scope2/")

      with variable_scope.variable_scope(outer) as outer:
        with variable_scope.variable_scope("tower", "default", reuse=True):
          self.assertEqual(
              variable_scope.get_variable("w", []).name, "outer/tower/w:0")
          with ops.name_scope("scope2") as sc2:
            self.assertEqual(sc2, "outer_1/tower/scope2/")
        outer.reuse_variables()
        with variable_scope.variable_scope(None, "default", []):
          self.assertEqual(
              variable_scope.get_variable("w", []).name, "outer/default/w:0")
          with ops.name_scope("scope2") as sc2:
            self.assertEqual(sc2, "outer_1/default/scope2/")

  def testVarOpScopeReuseError(self):
    with self.test_session():
      with self.assertRaises(ValueError):
        with variable_scope.variable_scope(None, "default", reuse=True):
          self.assertEqual(
              variable_scope.get_variable("w", []).name, "outer/tower/w:0")

  def testVarOpScopeOuterScope(self):
    with self.test_session():
      with variable_scope.variable_scope("outer") as outer:
        pass
      with variable_scope.variable_scope(outer, "default", []):
        self.assertEqual(variable_scope.get_variable("w", []).name, "outer/w:0")
        with ops.name_scope("scope2") as sc2:
          self.assertEqual(sc2, "outer_1/scope2/")
        with variable_scope.variable_scope(None, "default", []):
          self.assertEqual(
              variable_scope.get_variable("w", []).name, "outer/default/w:0")
          with ops.name_scope("scope2") as sc2:
            self.assertEqual(sc2, "outer_1/default/scope2/")

      with variable_scope.variable_scope(outer, "default", reuse=True):
        self.assertEqual(variable_scope.get_variable("w", []).name, "outer/w:0")
        with ops.name_scope("scope2") as sc2:
          self.assertEqual(sc2, "outer_2/scope2/")
        outer.reuse_variables()
        with variable_scope.variable_scope(None, "default", []):
          self.assertEqual(
              variable_scope.get_variable("w", []).name, "outer/default/w:0")
          with ops.name_scope("scope2") as sc2:
            self.assertEqual(sc2, "outer_2/default/scope2/")

  def testVarOpScopeNestedOuterScope(self):
    with self.test_session():
      with variable_scope.variable_scope("outer") as outer:
        with variable_scope.variable_scope(outer, "default", []):
          self.assertEqual(
              variable_scope.get_variable("w", []).name, "outer/w:0")
          with ops.name_scope("scope2") as sc2:
            self.assertEqual(sc2, "outer/outer/scope2/")
        with variable_scope.variable_scope(None, "default", []):
          self.assertEqual(
              variable_scope.get_variable("w", []).name, "outer/default/w:0")
          with ops.name_scope("scope2") as sc2:
            self.assertEqual(sc2, "outer/default/scope2/")

      with variable_scope.variable_scope(outer, "default", reuse=True):
        self.assertEqual(variable_scope.get_variable("w", []).name, "outer/w:0")
        with ops.name_scope("scope2") as sc2:
          self.assertEqual(sc2, "outer_1/scope2/")
        with variable_scope.variable_scope(None, "default", []):
          self.assertEqual(
              variable_scope.get_variable("w", []).name, "outer/default/w:0")
          with ops.name_scope("scope2") as sc2:
            self.assertEqual(sc2, "outer_1/default/scope2/")

  def testBasicWhenAuxiliaryNameScopeIsFalse(self):
    with self.test_session():
<<<<<<< HEAD
      with variable_scope.variable_scope("scope",
                                         auxiliary_name_scope=False) as scope:
        self.assertEqual(scope.original_name_scope, "")
        self.assertEqual(variable_scope.get_variable("w", []).name, "scope/w:0")
        self.assertEqual(constant_op.constant([], name="c").name, "c:0")
      with variable_scope.variable_scope(scope,
                                         auxiliary_name_scope=False) as scope1:
        self.assertEqual(scope.original_name_scope, "")
        self.assertEqual(variable_scope.get_variable("w1", []).name, "scope/w1:0")
=======
      with variable_scope.variable_scope(
          "scope", auxiliary_name_scope=False) as scope:
        self.assertEqual(scope.original_name_scope, "")
        self.assertEqual(variable_scope.get_variable("w", []).name, "scope/w:0")
        self.assertEqual(constant_op.constant([], name="c").name, "c:0")
      with variable_scope.variable_scope(scope, auxiliary_name_scope=False):
        self.assertEqual(scope.original_name_scope, "")
        self.assertEqual(
            variable_scope.get_variable("w1", []).name, "scope/w1:0")
>>>>>>> e4532d20
        self.assertEqual(constant_op.constant([], name="c1").name, "c1:0")
      # Recheck: new name scope is NOT created before
      with ops.name_scope("scope"):
        self.assertEqual(constant_op.constant([], name="c").name, "scope/c:0")

      with variable_scope.variable_scope("outer"):
<<<<<<< HEAD
        with variable_scope.variable_scope("inner",
                                           auxiliary_name_scope=False) as inner:
          self.assertEqual(inner.original_name_scope, "outer/")
          self.assertEqual(variable_scope.get_variable("w", []).name, "outer/inner/w:0")
          self.assertEqual(constant_op.constant([], name="c").name, "outer/c:0")
        with variable_scope.variable_scope(inner,
                                           auxiliary_name_scope=False) as inner1:
          self.assertEqual(inner1.original_name_scope, "outer/")
          self.assertEqual(variable_scope.get_variable("w1", []).name, "outer/inner/w1:0")
          self.assertEqual(constant_op.constant([], name="c1").name, "outer/c1:0")
        # Recheck: new name scope is NOT created before
        with ops.name_scope("inner"):
          self.assertEqual(constant_op.constant([], name="c").name, "outer/inner/c:0")

  def testCreatedByDefaultNameWhenAuxiliaryNameScopeIsFalse(self):
    with self.test_session():
      with variable_scope.variable_scope(None, default_name="default",
                                         auxiliary_name_scope=False) as scope:
        self.assertEqual(scope.original_name_scope, "")
        self.assertEqual(variable_scope.get_variable("w", []).name, "default/w:0")
=======
        with variable_scope.variable_scope(
            "inner", auxiliary_name_scope=False) as inner:
          self.assertEqual(inner.original_name_scope, "outer/")
          self.assertEqual(
              variable_scope.get_variable("w", []).name, "outer/inner/w:0")
          self.assertEqual(constant_op.constant([], name="c").name, "outer/c:0")
        with variable_scope.variable_scope(
            inner, auxiliary_name_scope=False) as inner1:
          self.assertEqual(inner1.original_name_scope, "outer/")
          self.assertEqual(
              variable_scope.get_variable("w1", []).name, "outer/inner/w1:0")
          self.assertEqual(
              constant_op.constant([], name="c1").name, "outer/c1:0")
        # Recheck: new name scope is NOT created before
        with ops.name_scope("inner"):
          self.assertEqual(
              constant_op.constant([], name="c").name, "outer/inner/c:0")

  def testCreatedByDefaultNameWhenAuxiliaryNameScopeIsFalse(self):
    with self.test_session():
      with variable_scope.variable_scope(
          None, default_name="default", auxiliary_name_scope=False) as scope:
        self.assertEqual(scope.original_name_scope, "")
        self.assertEqual(
            variable_scope.get_variable("w", []).name, "default/w:0")
>>>>>>> e4532d20
        self.assertEqual(constant_op.constant([], name="c").name, "c:0")
      # Recheck: new name scope is NOT created before
      with ops.name_scope("default"):
        self.assertEqual(constant_op.constant([], name="c").name, "default/c:0")

      with variable_scope.variable_scope("outer"):
<<<<<<< HEAD
        with variable_scope.variable_scope(None, default_name="default",
                                           auxiliary_name_scope=False) as inner:
          self.assertEqual(inner.original_name_scope, "outer/")
          self.assertEqual(variable_scope.get_variable("w", []).name, "outer/default/w:0")
          self.assertEqual(constant_op.constant([], name="c").name, "outer/c:0")
        # Recheck: new name scope is NOT created before
        with ops.name_scope("default"):
          self.assertEqual(constant_op.constant([], name="c").name, "outer/default/c:0")
=======
        with variable_scope.variable_scope(
            None, default_name="default", auxiliary_name_scope=False) as inner:
          self.assertEqual(inner.original_name_scope, "outer/")
          self.assertEqual(
              variable_scope.get_variable("w", []).name, "outer/default/w:0")
          self.assertEqual(constant_op.constant([], name="c").name, "outer/c:0")
        # Recheck: new name scope is NOT created before
        with ops.name_scope("default"):
          self.assertEqual(
              constant_op.constant([], name="c").name, "outer/default/c:0")
>>>>>>> e4532d20

  def testReenterRootScopeWhenAuxiliaryNameScopeIsFalse(self):
    with self.test_session():
      root_scope = variable_scope.get_variable_scope()
<<<<<<< HEAD
      with variable_scope.variable_scope(root_scope,
                                         auxiliary_name_scope=False) as scope:
=======
      with variable_scope.variable_scope(
          root_scope, auxiliary_name_scope=False) as scope:
>>>>>>> e4532d20
        self.assertEqual(scope.original_name_scope, "")
        self.assertEqual(variable_scope.get_variable("w", []).name, "w:0")
        self.assertEqual(constant_op.constant([], name="c").name, "c:0")

      with variable_scope.variable_scope("outer"):
<<<<<<< HEAD
        with variable_scope.variable_scope(root_scope,
                                           auxiliary_name_scope=False) as inner:
          self.assertEqual(inner.original_name_scope, "")
          self.assertEqual(variable_scope.get_variable("w1", []).name, "w1:0")
          self.assertEqual(constant_op.constant([], name="c1").name, "outer/c1:0")
=======
        with variable_scope.variable_scope(
            root_scope, auxiliary_name_scope=False) as inner:
          self.assertEqual(inner.original_name_scope, "")
          self.assertEqual(variable_scope.get_variable("w1", []).name, "w1:0")
          self.assertEqual(
              constant_op.constant([], name="c1").name, "outer/c1:0")
>>>>>>> e4532d20

  def testAuxiliaryNameScopeIsInvalid(self):
    with self.test_session():
      with self.assertRaisesRegexp(TypeError, "auxiliary_name_scope"):
<<<<<<< HEAD
        with variable_scope.variable_scope(None, default_name="scope",
                                           auxiliary_name_scope="invalid"):
          pass

      with self.assertRaisesRegexp(TypeError, "auxiliary_name_scope"):
        with variable_scope.variable_scope("scope", auxiliary_name_scope="invalid"):
=======
        with variable_scope.variable_scope(
            None, default_name="scope", auxiliary_name_scope="invalid"):
          pass

      with self.assertRaisesRegexp(TypeError, "auxiliary_name_scope"):
        with variable_scope.variable_scope(
            "scope", auxiliary_name_scope="invalid"):
>>>>>>> e4532d20
          pass

      with variable_scope.variable_scope("scope") as scope:
        pass
      with self.assertRaisesRegexp(TypeError, "auxiliary_name_scope"):
<<<<<<< HEAD
        with variable_scope.variable_scope(scope, auxiliary_name_scope="invalid"):
=======
        with variable_scope.variable_scope(
            scope, auxiliary_name_scope="invalid"):
>>>>>>> e4532d20
          pass

  def testReuseScopeWithoutNameScopeCollision(self):
    # Github issue: #13429
    with self.test_session():
      with variable_scope.variable_scope("outer"):
        with variable_scope.variable_scope("inner") as inner:
          pass

<<<<<<< HEAD
      with variable_scope.variable_scope(inner,
                                         auxiliary_name_scope=False) as scope:
        with ops.name_scope(scope.original_name_scope):
          self.assertEqual(variable_scope.get_variable("w", []).name, "outer/inner/w:0")
          self.assertEqual(constant_op.constant([], name="c").name, "outer/inner/c:0")
=======
      with variable_scope.variable_scope(
          inner, auxiliary_name_scope=False) as scope:
        with ops.name_scope(scope.original_name_scope):
          self.assertEqual(
              variable_scope.get_variable("w", []).name, "outer/inner/w:0")
          self.assertEqual(
              constant_op.constant([], name="c").name, "outer/inner/c:0")
>>>>>>> e4532d20
        with ops.name_scope("inner"):
          self.assertEqual(constant_op.constant([], name="c").name, "inner/c:0")

      with variable_scope.variable_scope("another"):
<<<<<<< HEAD
        with variable_scope.variable_scope(inner,
                                           auxiliary_name_scope=False) as scope1:
          with ops.name_scope(scope1.original_name_scope):
            self.assertEqual(variable_scope.get_variable("w1", []).name, "outer/inner/w1:0")
            self.assertEqual(constant_op.constant([], name="c1").name, "outer/inner/c1:0")
          with ops.name_scope("inner"):
            self.assertEqual(constant_op.constant([], name="c").name, "another/inner/c:0")
=======
        with variable_scope.variable_scope(
            inner, auxiliary_name_scope=False) as scope1:
          with ops.name_scope(scope1.original_name_scope):
            self.assertEqual(
                variable_scope.get_variable("w1", []).name, "outer/inner/w1:0")
            self.assertEqual(
                constant_op.constant([], name="c1").name, "outer/inner/c1:0")
          with ops.name_scope("inner"):
            self.assertEqual(
                constant_op.constant([], name="c").name, "another/inner/c:0")
>>>>>>> e4532d20

  @test_util.run_in_graph_and_eager_modes()
  def testGetLocalVar(self):
    # Check that local variable respects naming.
    with variable_scope.variable_scope("outer") as outer:
      with variable_scope.variable_scope(outer, "default", []):
        local_var = variable_scope.get_local_variable(
            "w", [], collections=["foo"])
        self.assertEqual(local_var.name, "outer/w:0")

    # Since variable is local, it should be in the local variable collection
    # but not the trainable collection.
    if context.in_graph_mode():
      self.assertIn(local_var,
                    ops.get_collection(ops.GraphKeys.LOCAL_VARIABLES))
      self.assertIn(local_var, ops.get_collection("foo"))
      self.assertNotIn(local_var,
                       ops.get_collection(ops.GraphKeys.TRAINABLE_VARIABLES))

    # Check that local variable respects `reuse`.
    if context.in_graph_mode():
      with variable_scope.variable_scope(outer, "default", reuse=True):
        self.assertEqual(
            variable_scope.get_local_variable("w", []).name, "outer/w:0")

  def testGetVarWithDevice(self):
    g = ops.Graph()
    varname_type = []

    def device_func(op):
      if op.type in ["Variable", "VariableV2", "VarHandleOp"]:
        varname_type.append((op.name, op.get_attr("dtype")))
      return "/device:GPU:0"

    with g.as_default():
      with ops.device(device_func):
        _ = variable_scope.get_variable("x", (100, 200))
        _ = variable_scope.get_variable(
            "y", dtype=dtypes.int64, initializer=numpy.arange(73))
    self.assertEqual(varname_type[0], ("x", dtypes.float32))
    self.assertEqual(varname_type[1], ("y", dtypes.int64))

  def testGetCollection(self):
    with self.test_session():
      _ = variable_scope.get_variable("testGetCollection_a", [])
      _ = variable_scope.get_variable("testGetCollection_b", [],
                                      trainable=False)
      with variable_scope.variable_scope("testGetCollection_foo_") as scope1:
        _ = variable_scope.get_variable("testGetCollection_a", [])
        _ = variable_scope.get_variable("testGetCollection_b", [],
                                        trainable=False)
        self.assertEqual([
            v.name
            for v in scope1.get_collection(ops.GraphKeys.TRAINABLE_VARIABLES)
        ], ["testGetCollection_foo_/testGetCollection_a:0"])
        self.assertEqual([
            v.name
            for v in scope1.get_collection(ops.GraphKeys.GLOBAL_VARIABLES)
        ], [
            "testGetCollection_foo_/testGetCollection_a:0",
            "testGetCollection_foo_/testGetCollection_b:0"
        ])
      with variable_scope.variable_scope("testGetCollection_foo") as scope2:
        _ = variable_scope.get_variable("testGetCollection_a", [])
        _ = variable_scope.get_variable("testGetCollection_b", [],
                                        trainable=False)
        self.assertEqual([
            v.name
            for v in scope2.get_collection(ops.GraphKeys.TRAINABLE_VARIABLES)
        ], ["testGetCollection_foo/testGetCollection_a:0"])
        self.assertEqual([
            v.name
            for v in scope2.get_collection(ops.GraphKeys.GLOBAL_VARIABLES)
        ], [
            "testGetCollection_foo/testGetCollection_a:0",
            "testGetCollection_foo/testGetCollection_b:0"
        ])
      scope = variable_scope.get_variable_scope()
      self.assertEqual([
          v.name for v in scope.get_collection(ops.GraphKeys.GLOBAL_VARIABLES)
      ], [
          "testGetCollection_a:0", "testGetCollection_b:0",
          "testGetCollection_foo_/testGetCollection_a:0",
          "testGetCollection_foo_/testGetCollection_b:0",
          "testGetCollection_foo/testGetCollection_a:0",
          "testGetCollection_foo/testGetCollection_b:0"
      ])
      self.assertEqual([
          v.name
          for v in scope.get_collection(ops.GraphKeys.TRAINABLE_VARIABLES)
      ], [
          "testGetCollection_a:0",
          "testGetCollection_foo_/testGetCollection_a:0",
          "testGetCollection_foo/testGetCollection_a:0"
      ])

  def testGetTrainableVariables(self):
    with self.test_session():
      _ = variable_scope.get_variable("testGetTrainableVariables_a", [])
      with variable_scope.variable_scope(
          "testGetTrainableVariables_foo") as scope:
        _ = variable_scope.get_variable("testGetTrainableVariables_b", [])
        _ = variable_scope.get_variable("testGetTrainableVariables_c", [],
                                        trainable=False)
        self.assertEqual([v.name
                          for v in scope.trainable_variables()],
                         ["testGetTrainableVariables_foo/"
                          "testGetTrainableVariables_b:0"])

  def testGetGlobalVariables(self):
    with self.test_session():
      _ = variable_scope.get_variable("testGetGlobalVariables_a", [])
      with variable_scope.variable_scope("testGetGlobalVariables_foo") as scope:
        _ = variable_scope.get_variable("testGetGlobalVariables_b", [])
        self.assertEqual([v.name
                          for v in scope.global_variables()],
                         ["testGetGlobalVariables_foo/"
                          "testGetGlobalVariables_b:0"])

  def testGetLocalVariables(self):
    with self.test_session():
      _ = variable_scope.get_variable(
          "a", [], collections=[ops.GraphKeys.LOCAL_VARIABLES])
      with variable_scope.variable_scope("foo") as scope:
        _ = variable_scope.get_variable(
            "b", [], collections=[ops.GraphKeys.LOCAL_VARIABLES])
        _ = variable_scope.get_variable(
            "c", [])
        self.assertEqual([v.name
                          for v in scope.local_variables()], ["foo/b:0"])

  def testGetVariableWithRefDtype(self):
    v = variable_scope.get_variable("v", shape=[3, 4], dtype=dtypes.float32)
    # Ensure it is possible to do get_variable with a _ref dtype passed in.
    _ = variable_scope.get_variable("w", shape=[5, 6], dtype=v.dtype)


def axis0_into1_partitioner(shape=None, **unused_kwargs):
  part = [1] * len(shape)
  return part


def axis0_into2_partitioner(shape=None, **unused_kwargs):
  part = [1] * len(shape)
  part[0] = 2
  return part


def axis0_into3_partitioner(shape=None, **unused_kwargs):
  part = [1] * len(shape)
  part[0] = 3
  return part


class VariableScopeWithPartitioningTest(test.TestCase):

  def testResultNameMatchesRequested(self):
    with variable_scope.variable_scope(
        "scope0", partitioner=axis0_into2_partitioner):
      v = variable_scope.get_variable("name0", shape=(3, 1, 1))
      self.assertEqual(v.name, "scope0/name0")
      v_concat = v.as_tensor()
      self.assertEqual(v_concat.name, "scope0/name0:0")
      variables = ops.get_collection(ops.GraphKeys.GLOBAL_VARIABLES)
      self.assertIn("scope0/name0/part_0:0", [x.name for x in variables])
      self.assertIn("scope0/name0/part_1:0", [x.name for x in variables])
      self.assertNotIn("scope0/name0/part_2:0", [x.name for x in variables])

  def testBreaksIfPartitioningChanges(self):
    with variable_scope.variable_scope(
        "scope0", partitioner=axis0_into2_partitioner):
      variable_scope.get_variable("name0", shape=(3, 1, 1))

    with variable_scope.variable_scope(
        "scope0", partitioner=axis0_into3_partitioner, reuse=True):
      with self.assertRaisesRegexp(
          ValueError,
          "Trying to reuse partitioned variable .* but specified partitions .* "
          "and found partitions .*"):
        variable_scope.get_variable("name0", shape=(3, 1, 1))

    with variable_scope.variable_scope(
        "scope0", partitioner=axis0_into1_partitioner, reuse=True):
      with self.assertRaisesRegexp(
          ValueError,
          "Trying to reuse partitioned variable .* but specified partitions .* "
          "and found partitions .*"):
        variable_scope.get_variable("name0", shape=(3, 1, 1))

  def testReturnsExistingConcatenatedValueIfReuse(self):
    with variable_scope.variable_scope(
        "scope0", partitioner=axis0_into2_partitioner):
      v_concat = variable_scope.get_variable("name0", shape=(3, 1, 1))
      variable_scope.get_variable_scope().reuse_variables()
      v_concat_2 = variable_scope.get_variable("name0", shape=(3, 1, 1))
      self.assertEqual(v_concat, v_concat_2)

  def testAllowsReuseWithoutPartitioner(self):
    with variable_scope.variable_scope(
        "scope0", partitioner=axis0_into2_partitioner):
      v = variable_scope.get_variable("name0", shape=(3, 1, 1))
    with variable_scope.variable_scope("scope0", reuse=True):
      v_reused = variable_scope.get_variable("name0")
    self.assertEqual(v, v_reused)

  def testPropagatePartitionerOnReopening(self):
    with variable_scope.variable_scope(
        "scope0", partitioner=axis0_into2_partitioner) as vs:
      self.assertEqual(axis0_into2_partitioner, vs.partitioner)
      with variable_scope.variable_scope(vs) as vs1:
        self.assertEqual(axis0_into2_partitioner, vs1.partitioner)

  def testScalarIgnoresPartitioner(self):
    with variable_scope.variable_scope(
        "scope0", partitioner=axis0_into2_partitioner):
      v = variable_scope.get_variable("name0", shape=())
      self.assertEqual(v.name, "scope0/name0:0")
      variables = ops.get_collection(ops.GraphKeys.GLOBAL_VARIABLES)
      self.assertIn("scope0/name0:0", [x.name for x in variables])

  def _testPartitionConcatenatesAlongCorrectAxis(self, use_resource):

    def _part_axis_0(**unused_kwargs):
      return (2, 1, 1)

    def _part_axis_1(**unused_kwargs):
      return (1, 2, 1)

    with variable_scope.variable_scope("root", use_resource=use_resource):
      v0 = variable_scope.get_variable(
          "n0", shape=(2, 2, 2), partitioner=_part_axis_0)
      v1 = variable_scope.get_variable(
          "n1", shape=(2, 2, 2), partitioner=_part_axis_1)

    self.assertEqual(v0.get_shape(), (2, 2, 2))
    self.assertEqual(v1.get_shape(), (2, 2, 2))

    n0_0 = list(v0)[0]
    n0_1 = list(v0)[1]
    self.assertEqual(n0_0.get_shape(), (1, 2, 2))
    self.assertEqual(n0_1.get_shape(), (1, 2, 2))

    n1_0 = list(v1)[0]
    n1_1 = list(v1)[1]
    self.assertEqual(n1_0.get_shape(), (2, 1, 2))
    self.assertEqual(n1_1.get_shape(), (2, 1, 2))

  def testPartitionConcatenatesAlongCorrectAxis(self):
    self._testPartitionConcatenatesAlongCorrectAxis(use_resource=False)

  def testPartitionConcatenatesAlongCorrectAxisResource(self):
    self._testPartitionConcatenatesAlongCorrectAxis(use_resource=True)


class VariableScopeWithCustomGetterTest(test.TestCase):

  def testNonCallableGetterFails(self):
    with self.assertRaisesRegexp(ValueError, r"custom_getter .* not callable:"):
      with variable_scope.variable_scope("scope0", custom_getter=3):
        variable_scope.get_variable("name0")
    with self.assertRaisesRegexp(ValueError, r"custom_getter .* not callable:"):
      variable_scope.get_variable("name0", custom_getter=3)

  def testNoSideEffectsWithIdentityCustomGetter(self):
    called = [0]

    def custom_getter(getter, *args, **kwargs):
      called[0] += 1
      return getter(*args, **kwargs)

    with variable_scope.variable_scope(
        "scope", custom_getter=custom_getter) as scope:
      v = variable_scope.get_variable("v", [1])
    with variable_scope.variable_scope(scope, reuse=True):
      v2 = variable_scope.get_variable("v", [1])
    with variable_scope.variable_scope("new_scope") as new_scope:
      v3 = variable_scope.get_variable("v3", [1])
    with variable_scope.variable_scope(
        new_scope, reuse=True, custom_getter=custom_getter):
      v4 = variable_scope.get_variable("v3", [1])

    self.assertEqual(v, v2)
    self.assertEqual(v3, v4)
    self.assertEqual(3, called[0])  # skipped one in the first new_scope

  def testCustomGetterWithReuse(self):
    # Custom getter can choose to behave differently on reused variables.
    def custom_getter(getter, *args, **kwargs):
      var = getter(*args, **kwargs)
      if kwargs["reuse"]:
        # This can be used, e.g., for changing the caching device if needed.
        return array_ops.identity(var, name="reused")
      else:
        return array_ops.identity(var, name="not_reused")

    with variable_scope.variable_scope(
        "scope", custom_getter=custom_getter) as scope:
      v = variable_scope.get_variable("v", [1])
    with variable_scope.variable_scope(scope, reuse=True):
      v2 = variable_scope.get_variable("v", [1])

    self.assertEqual(v.name, "not_reused:0")
    self.assertEqual(v2.name, "reused:0")

  def testGetterThatCreatesTwoVariablesAndSumsThem(self):

    def custom_getter(getter, name, *args, **kwargs):
      g_0 = getter("%s/0" % name, *args, **kwargs)
      g_1 = getter("%s/1" % name, *args, **kwargs)
      with ops.name_scope("custom_getter"):
        return g_0 + g_1

    with variable_scope.variable_scope("scope", custom_getter=custom_getter):
      v = variable_scope.get_variable("v", [1, 2, 3])

    self.assertEqual([1, 2, 3], v.get_shape())
    true_vars = variables_lib.trainable_variables()
    self.assertEqual(2, len(true_vars))
    self.assertEqual("scope/v/0:0", true_vars[0].name)
    self.assertEqual("scope/v/1:0", true_vars[1].name)
    self.assertEqual("custom_getter/add:0", v.name)
    with self.test_session() as sess:
      variables_lib.global_variables_initializer().run()
      np_vars, np_v = sess.run([true_vars, v])
      self.assertAllClose(np_v, sum(np_vars))

  def testNestedCustomGetters(self):

    def sum_getter(getter, name, *args, **kwargs):
      g_0 = getter("%s/sum_0" % name, *args, **kwargs)
      g_1 = getter("%s/sum_1" % name, *args, **kwargs)
      with ops.name_scope("sum_getter"):
        return g_0 + g_1

    def prod_getter(getter, name, *args, **kwargs):
      g_0 = getter("%s/prod_0" % name, *args, **kwargs)
      g_1 = getter("%s/prod_1" % name, *args, **kwargs)
      with ops.name_scope("prod_getter"):
        return g_0 * g_1

    with variable_scope.variable_scope(
        "prod_scope", custom_getter=prod_getter):
      with variable_scope.variable_scope(
          "sum_scope", custom_getter=sum_getter):
        with variable_scope.variable_scope(
            "inner_sum_scope", custom_getter=sum_getter):
          # take sums of sums of products
          v = variable_scope.get_variable("v", [1, 2, 3])

    self.assertEqual([1, 2, 3], v.get_shape())
    true_vars = variables_lib.trainable_variables()
    self.assertEqual(8, len(true_vars))
    template = (
        "prod_scope/sum_scope/inner_sum_scope/v/sum_%d/sum_%d/prod_%d:0")
    self.assertEqual(template % (0, 0, 0), true_vars[0].name)
    self.assertEqual(template % (0, 0, 1), true_vars[1].name)
    self.assertEqual(template % (0, 1, 0), true_vars[2].name)
    self.assertEqual(template % (0, 1, 1), true_vars[3].name)
    self.assertEqual(template % (1, 0, 0), true_vars[4].name)
    self.assertEqual(template % (1, 0, 1), true_vars[5].name)
    self.assertEqual(template % (1, 1, 0), true_vars[6].name)
    self.assertEqual(template % (1, 1, 1), true_vars[7].name)

    with self.test_session() as sess:
      variables_lib.global_variables_initializer().run()
      np_vars, np_v = sess.run([true_vars, v])
      # take products of sums of products
      self.assertAllClose(
          np_v,
          (((np_vars[0] * np_vars[1]) + (np_vars[2] * np_vars[3]))
           + ((np_vars[4] * np_vars[5]) + (np_vars[6] * np_vars[7]))))


class PartitionInfoTest(test.TestCase):

  def testConstructorChecks(self):
    # Invalid arg types.
    with self.assertRaises(TypeError):
      variable_scope._PartitionInfo(full_shape=None, var_offset=[0, 1])
    with self.assertRaises(TypeError):
      variable_scope._PartitionInfo(full_shape=[0, 1], var_offset=None)
    with self.assertRaises(TypeError):
      variable_scope._PartitionInfo(full_shape="foo", var_offset=[0, 1])
    with self.assertRaises(TypeError):
      variable_scope._PartitionInfo(full_shape=[0, 1], var_offset="foo")

    # full_shape and var_offset must have same length.
    with self.assertRaises(ValueError):
      variable_scope._PartitionInfo(full_shape=[0, 1], var_offset=[0])
    # Offset must always be less than shape.
    with self.assertRaises(ValueError):
      variable_scope._PartitionInfo(full_shape=[1, 1], var_offset=[0, 1])

  def testSingleOffset(self):
    partition_info = variable_scope._PartitionInfo(
        full_shape=[9, 3], var_offset=[4, 0])
    self.assertEqual(4, partition_info.single_offset([1, 3]))

    # Tests when the variable isn't partitioned at all.
    partition_info = variable_scope._PartitionInfo(
        full_shape=[9, 3], var_offset=[0, 0])
    self.assertEqual(0, partition_info.single_offset([9, 3]))

  def testSingleSliceDim(self):
    partition_info = variable_scope._PartitionInfo(
        full_shape=[9, 3], var_offset=[4, 0])
    # Invalid shape.
    with self.assertRaises(TypeError):
      partition_info.single_slice_dim(None)

    # Rank of shape differs from full_shape.
    with self.assertRaises(ValueError):
      partition_info.single_slice_dim([1, 2, 3])

    # Shape is too large given var_offset (4+6 > 9).
    with self.assertRaises(ValueError):
      partition_info.single_slice_dim([6, 3])

    # Multiple possible slice dim from shape.
    with self.assertRaises(ValueError):
      partition_info.single_slice_dim([1, 1])

    partition_info = variable_scope._PartitionInfo(
        full_shape=[9, 3], var_offset=[0, 0])
    self.assertEqual(1, partition_info.single_slice_dim([9, 2]))
    partition_info = variable_scope._PartitionInfo(
        full_shape=[9, 3], var_offset=[4, 0])
    self.assertEqual(0, partition_info.single_slice_dim([2, 3]))


if __name__ == "__main__":
  test.main()<|MERGE_RESOLUTION|>--- conflicted
+++ resolved
@@ -748,17 +748,6 @@
 
   def testBasicWhenAuxiliaryNameScopeIsFalse(self):
     with self.test_session():
-<<<<<<< HEAD
-      with variable_scope.variable_scope("scope",
-                                         auxiliary_name_scope=False) as scope:
-        self.assertEqual(scope.original_name_scope, "")
-        self.assertEqual(variable_scope.get_variable("w", []).name, "scope/w:0")
-        self.assertEqual(constant_op.constant([], name="c").name, "c:0")
-      with variable_scope.variable_scope(scope,
-                                         auxiliary_name_scope=False) as scope1:
-        self.assertEqual(scope.original_name_scope, "")
-        self.assertEqual(variable_scope.get_variable("w1", []).name, "scope/w1:0")
-=======
       with variable_scope.variable_scope(
           "scope", auxiliary_name_scope=False) as scope:
         self.assertEqual(scope.original_name_scope, "")
@@ -768,35 +757,12 @@
         self.assertEqual(scope.original_name_scope, "")
         self.assertEqual(
             variable_scope.get_variable("w1", []).name, "scope/w1:0")
->>>>>>> e4532d20
         self.assertEqual(constant_op.constant([], name="c1").name, "c1:0")
       # Recheck: new name scope is NOT created before
       with ops.name_scope("scope"):
         self.assertEqual(constant_op.constant([], name="c").name, "scope/c:0")
 
       with variable_scope.variable_scope("outer"):
-<<<<<<< HEAD
-        with variable_scope.variable_scope("inner",
-                                           auxiliary_name_scope=False) as inner:
-          self.assertEqual(inner.original_name_scope, "outer/")
-          self.assertEqual(variable_scope.get_variable("w", []).name, "outer/inner/w:0")
-          self.assertEqual(constant_op.constant([], name="c").name, "outer/c:0")
-        with variable_scope.variable_scope(inner,
-                                           auxiliary_name_scope=False) as inner1:
-          self.assertEqual(inner1.original_name_scope, "outer/")
-          self.assertEqual(variable_scope.get_variable("w1", []).name, "outer/inner/w1:0")
-          self.assertEqual(constant_op.constant([], name="c1").name, "outer/c1:0")
-        # Recheck: new name scope is NOT created before
-        with ops.name_scope("inner"):
-          self.assertEqual(constant_op.constant([], name="c").name, "outer/inner/c:0")
-
-  def testCreatedByDefaultNameWhenAuxiliaryNameScopeIsFalse(self):
-    with self.test_session():
-      with variable_scope.variable_scope(None, default_name="default",
-                                         auxiliary_name_scope=False) as scope:
-        self.assertEqual(scope.original_name_scope, "")
-        self.assertEqual(variable_scope.get_variable("w", []).name, "default/w:0")
-=======
         with variable_scope.variable_scope(
             "inner", auxiliary_name_scope=False) as inner:
           self.assertEqual(inner.original_name_scope, "outer/")
@@ -822,23 +788,12 @@
         self.assertEqual(scope.original_name_scope, "")
         self.assertEqual(
             variable_scope.get_variable("w", []).name, "default/w:0")
->>>>>>> e4532d20
         self.assertEqual(constant_op.constant([], name="c").name, "c:0")
       # Recheck: new name scope is NOT created before
       with ops.name_scope("default"):
         self.assertEqual(constant_op.constant([], name="c").name, "default/c:0")
 
       with variable_scope.variable_scope("outer"):
-<<<<<<< HEAD
-        with variable_scope.variable_scope(None, default_name="default",
-                                           auxiliary_name_scope=False) as inner:
-          self.assertEqual(inner.original_name_scope, "outer/")
-          self.assertEqual(variable_scope.get_variable("w", []).name, "outer/default/w:0")
-          self.assertEqual(constant_op.constant([], name="c").name, "outer/c:0")
-        # Recheck: new name scope is NOT created before
-        with ops.name_scope("default"):
-          self.assertEqual(constant_op.constant([], name="c").name, "outer/default/c:0")
-=======
         with variable_scope.variable_scope(
             None, default_name="default", auxiliary_name_scope=False) as inner:
           self.assertEqual(inner.original_name_scope, "outer/")
@@ -849,49 +804,27 @@
         with ops.name_scope("default"):
           self.assertEqual(
               constant_op.constant([], name="c").name, "outer/default/c:0")
->>>>>>> e4532d20
 
   def testReenterRootScopeWhenAuxiliaryNameScopeIsFalse(self):
     with self.test_session():
       root_scope = variable_scope.get_variable_scope()
-<<<<<<< HEAD
-      with variable_scope.variable_scope(root_scope,
-                                         auxiliary_name_scope=False) as scope:
-=======
       with variable_scope.variable_scope(
           root_scope, auxiliary_name_scope=False) as scope:
->>>>>>> e4532d20
         self.assertEqual(scope.original_name_scope, "")
         self.assertEqual(variable_scope.get_variable("w", []).name, "w:0")
         self.assertEqual(constant_op.constant([], name="c").name, "c:0")
 
       with variable_scope.variable_scope("outer"):
-<<<<<<< HEAD
-        with variable_scope.variable_scope(root_scope,
-                                           auxiliary_name_scope=False) as inner:
-          self.assertEqual(inner.original_name_scope, "")
-          self.assertEqual(variable_scope.get_variable("w1", []).name, "w1:0")
-          self.assertEqual(constant_op.constant([], name="c1").name, "outer/c1:0")
-=======
         with variable_scope.variable_scope(
             root_scope, auxiliary_name_scope=False) as inner:
           self.assertEqual(inner.original_name_scope, "")
           self.assertEqual(variable_scope.get_variable("w1", []).name, "w1:0")
           self.assertEqual(
               constant_op.constant([], name="c1").name, "outer/c1:0")
->>>>>>> e4532d20
 
   def testAuxiliaryNameScopeIsInvalid(self):
     with self.test_session():
       with self.assertRaisesRegexp(TypeError, "auxiliary_name_scope"):
-<<<<<<< HEAD
-        with variable_scope.variable_scope(None, default_name="scope",
-                                           auxiliary_name_scope="invalid"):
-          pass
-
-      with self.assertRaisesRegexp(TypeError, "auxiliary_name_scope"):
-        with variable_scope.variable_scope("scope", auxiliary_name_scope="invalid"):
-=======
         with variable_scope.variable_scope(
             None, default_name="scope", auxiliary_name_scope="invalid"):
           pass
@@ -899,18 +832,13 @@
       with self.assertRaisesRegexp(TypeError, "auxiliary_name_scope"):
         with variable_scope.variable_scope(
             "scope", auxiliary_name_scope="invalid"):
->>>>>>> e4532d20
           pass
 
       with variable_scope.variable_scope("scope") as scope:
         pass
       with self.assertRaisesRegexp(TypeError, "auxiliary_name_scope"):
-<<<<<<< HEAD
-        with variable_scope.variable_scope(scope, auxiliary_name_scope="invalid"):
-=======
         with variable_scope.variable_scope(
             scope, auxiliary_name_scope="invalid"):
->>>>>>> e4532d20
           pass
 
   def testReuseScopeWithoutNameScopeCollision(self):
@@ -920,13 +848,6 @@
         with variable_scope.variable_scope("inner") as inner:
           pass
 
-<<<<<<< HEAD
-      with variable_scope.variable_scope(inner,
-                                         auxiliary_name_scope=False) as scope:
-        with ops.name_scope(scope.original_name_scope):
-          self.assertEqual(variable_scope.get_variable("w", []).name, "outer/inner/w:0")
-          self.assertEqual(constant_op.constant([], name="c").name, "outer/inner/c:0")
-=======
       with variable_scope.variable_scope(
           inner, auxiliary_name_scope=False) as scope:
         with ops.name_scope(scope.original_name_scope):
@@ -934,20 +855,10 @@
               variable_scope.get_variable("w", []).name, "outer/inner/w:0")
           self.assertEqual(
               constant_op.constant([], name="c").name, "outer/inner/c:0")
->>>>>>> e4532d20
         with ops.name_scope("inner"):
           self.assertEqual(constant_op.constant([], name="c").name, "inner/c:0")
 
       with variable_scope.variable_scope("another"):
-<<<<<<< HEAD
-        with variable_scope.variable_scope(inner,
-                                           auxiliary_name_scope=False) as scope1:
-          with ops.name_scope(scope1.original_name_scope):
-            self.assertEqual(variable_scope.get_variable("w1", []).name, "outer/inner/w1:0")
-            self.assertEqual(constant_op.constant([], name="c1").name, "outer/inner/c1:0")
-          with ops.name_scope("inner"):
-            self.assertEqual(constant_op.constant([], name="c").name, "another/inner/c:0")
-=======
         with variable_scope.variable_scope(
             inner, auxiliary_name_scope=False) as scope1:
           with ops.name_scope(scope1.original_name_scope):
@@ -958,7 +869,6 @@
           with ops.name_scope("inner"):
             self.assertEqual(
                 constant_op.constant([], name="c").name, "another/inner/c:0")
->>>>>>> e4532d20
 
   @test_util.run_in_graph_and_eager_modes()
   def testGetLocalVar(self):
