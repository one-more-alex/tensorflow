# Copyright 2015 The TensorFlow Authors. All Rights Reserved.
#
# Licensed under the Apache License, Version 2.0 (the "License");
# you may not use this file except in compliance with the License.
# You may obtain a copy of the License at
#
#     http://www.apache.org/licenses/LICENSE-2.0
#
# Unless required by applicable law or agreed to in writing, software
# distributed under the License is distributed on an "AS IS" BASIS,
# WITHOUT WARRANTIES OR CONDITIONS OF ANY KIND, either express or implied.
# See the License for the specific language governing permissions and
# limitations under the License.
# ==============================================================================
"""Functional tests for reduction ops."""

import itertools
import numbers

from absl.testing import parameterized
import numpy as np

from tensorflow.python.framework import constant_op
from tensorflow.python.framework import dtypes
from tensorflow.python.framework import errors
from tensorflow.python.framework import ops
from tensorflow.python.framework import tensor_shape
from tensorflow.python.framework import test_util
from tensorflow.python.ops import array_ops
from tensorflow.python.ops import gradient_checker
from tensorflow.python.ops import math_ops
from tensorflow.python.ops import variables
from tensorflow.python.platform import test

# The maximum input rank to test.
_MAX_RANK = 5


def _powerset(iterable):
  """Helper for generating all possible reduction_axes arguments.

  Example:
  powerset([0,1,2]): () (0,) (1,) (2,) (0,1) (0,2) (1,2) (0,1,2)

  Args:
    iterable: An iterable of items to generate the powerset of.

  Returns:
    The powerset of all items in iterable.
  """
  s = list(iterable)
  return itertools.chain.from_iterable(
      itertools.combinations(s, r) for r in range(len(s) + 1))


class ReducedShapeTest(test.TestCase):

  def _check(self, shape, axes, result):
    output = math_ops.reduced_shape(shape, axes=axes)
    self.assertAllEqual(output, result)

  @test_util.run_deprecated_v1
  def testSimple(self):
    with self.cached_session():
      self._check([3], [], [3])
      self._check([3], [0], [1])
      self._check([5, 3], [], [5, 3])
      self._check([5, 3], [0], [1, 3])
      self._check([5, 3], [1], [5, 1])
      self._check([5, 3], [0, 1], [1, 1])

  @test_util.run_deprecated_v1
  def testZeros(self):
    """Check that reduced_shape does the right thing with zero dimensions."""
    with self.cached_session():
      self._check([0], [], [0])
      self._check([0], [0], [1])
      self._check([0, 3], [], [0, 3])
      self._check([0, 3], [0], [1, 3])
      self._check([0, 3], [1], [0, 1])
      self._check([0, 3], [0, 1], [1, 1])
      self._check([3, 0], [], [3, 0])
      self._check([3, 0], [0], [1, 0])
      self._check([3, 0], [1], [3, 1])
      self._check([3, 0], [0, 1], [1, 1])

  @test_util.run_deprecated_v1
  def testNegAxes(self):
    with self.cached_session():
      self._check([10, 10, 10], [-1], [10, 10, 1])
      self._check([10, 10, 10], [-1, 2], [10, 10, 1])
      self._check([10, 10, 10], [-1, -1], [10, 10, 1])
      self._check([10, 10, 10], [-1, 0], [1, 10, 1])
      self._check([10, 10, 10], [-3], [1, 10, 10])


class ReductionUnknownShape(test.TestCase):

  @test_util.run_deprecated_v1
  def testBasic(self):
    with self.cached_session():
      for dtype, reductions in [(dtypes.float32,
                                 (math_ops.reduce_sum, math_ops.reduce_mean,
                                  math_ops.reduce_prod, math_ops.reduce_max,
                                  math_ops.reduce_min,
                                  math_ops.reduce_euclidean_norm)),
                                (dtypes.bool, (math_ops.reduce_all,
                                               math_ops.reduce_any))]:
        for reduction in reductions:
          x = array_ops.placeholder(
              dtype=dtype, shape=None)  # Some tensor w/ unknown shape.
          y = reduction(x)
          self.assertEqual(y.shape, ())


class ReductionInvalidKeepdims(test.TestCase):

  def testBasic(self):
    # Test case for GitHub issue 46700.
    for dtype, reductions in [
        (dtypes.float32, (math_ops.reduce_sum, math_ops.reduce_mean,
                          math_ops.reduce_prod, math_ops.reduce_max,
                          math_ops.reduce_min, math_ops.reduce_euclidean_norm)),
        (dtypes.bool, (math_ops.reduce_all, math_ops.reduce_any))
    ]:
      for reduction in reductions:
        with self.assertRaisesRegex(ValueError, "The truth value"):
          x = True if dtype == dtypes.bool else 1
          y = reduction(
              input_tensor=x, keepdims=np.array([63600, 1], dtype=np.float16))
          self.evaluate(y)


class BaseReductionTest(test.TestCase):

  def _tf_reduce(self, x, reduction_axes, keepdims):
    raise NotImplementedError()

  def _np_reduce(self, x, reduction_axes, keepdims):
    raise NotImplementedError()

  def _makeIncremental(self, shape, dtype):
    data = np.arange(np.prod(shape)).reshape(shape).astype(dtype.as_numpy_dtype)
    if dtype.is_complex:
      data -= 2j * data
    return data

  def _makeRandom(self, shape, dtype):
    data = np.random.rand(*shape).astype(dtype.as_numpy_dtype)
    if dtype.is_complex:
      data -= 2j * data
    return data

  def _compare(self,
               x,
               reduction_axes,
               keepdims,
               feed_dict=None,
               rtol=1e-6,
               atol=1e-6):
    np_ans = self._np_reduce(x, reduction_axes, keepdims)
    with self.cached_session() as sess:
      tf_ans = self._tf_reduce(x, reduction_axes, keepdims)
      out = sess.run(tf_ans, feed_dict)
<<<<<<< HEAD
    self.assertAllCloseAccordingToType(np_ans, out)
=======
    self.assertAllClose(np_ans, out, rtol=rtol, atol=atol)
>>>>>>> 10f8409d
    self.assertShapeEqual(np_ans, tf_ans)

  def _compareAll(self,
                  x,
                  reduction_axes,
                  feed_dict=None,
                  rtol=1e-6,
                  atol=1e-6):
    if reduction_axes is not None and np.shape(reduction_axes) == (1,):
      # Test scalar reduction_axes argument
      self._compareAll(x, reduction_axes[0], rtol=rtol, atol=atol)
    self._compare(
        x,
        reduction_axes,
        keepdims=False,
        feed_dict=feed_dict,
        rtol=rtol,
        atol=atol)
    self._compare(
        x,
        reduction_axes,
        keepdims=True,
        feed_dict=feed_dict,
        rtol=rtol,
        atol=atol)

  def _compareAllAxes(self, x, feed_dict=None, rtol=1e-6, atol=1e-6):
    self._compareAll(x, None, rtol=rtol, atol=atol)
    for axes in _powerset(range(x.ndim)):
      self._compareAll(x, axes, feed_dict, rtol=rtol, atol=atol)

  def _compareGradient(self, x, reduction_axes, rtol=1e-8, atol=1e-8):
    if reduction_axes is not None and np.shape(reduction_axes) == (1,):
      # Test scalar reduction_axes argument
      self._compareGradient(x, reduction_axes[0], rtol=rtol, atol=atol)
    with self.cached_session():
      t = ops.convert_to_tensor(x)
      su = self._tf_reduce(t, reduction_axes, False)
      jacob_t, jacob_n = gradient_checker.compute_gradient(
          t, x.shape, su, su.get_shape().as_list(), x_init_value=x, delta=1)
    self.assertAllClose(jacob_t, jacob_n, rtol=rtol, atol=atol)

  def _compareGradientAxes(self, x, rtol=1e-8, atol=1e-8):
    self._compareGradient(x, None, rtol=rtol, atol=atol)
    self._compareGradient(x, [], rtol=rtol, atol=atol)
    self._compareGradient(x, 0, rtol=rtol, atol=atol)
    self._compareGradient(x, [1], rtol=rtol, atol=atol)
    self._compareGradient(x, [2], rtol=rtol, atol=atol)
    self._compareGradient(x, [1, 2], rtol=rtol, atol=atol)
    self._compareGradient(x, [0, 1, 2, 3], rtol=rtol, atol=atol)


class SumReductionTest(BaseReductionTest):

  def _tf_reduce(self, x, reduction_axes, keepdims):
    return math_ops.reduce_sum(x, reduction_axes, keepdims)

  def _np_reduce(self, x, reduction_axes, keepdims):
    if isinstance(reduction_axes, list) or isinstance(reduction_axes,
                                                      np.ndarray):
      reduction_axes = tuple(reduction_axes)
    return np.sum(x, axis=reduction_axes, keepdims=keepdims)

  def testAxesType(self):
    for dtype in [dtypes.int64, dtypes.int32]:
      with self.cached_session():
        v = math_ops.reduce_sum([0, 0], constant_op.constant(0, dtype=dtype))
        tf_v = self.evaluate(v)
      self.assertAllEqual(tf_v, 0)

  @test_util.run_deprecated_v1
  def testInfinity(self):
    for dtype in [np.float32, np.float64]:
      for special_value_x in [-np.inf, np.inf]:
        for special_value_y in [-np.inf, np.inf]:
          np_arr = np.array([special_value_x, special_value_y]).astype(dtype)
          self._compareAll(np_arr, None)

  @test_util.run_deprecated_v1
  def testInt32(self):
    for rank in range(1, _MAX_RANK + 1):
      np_arr = self._makeIncremental((2,) * rank, dtypes.int32)
      self._compareAllAxes(np_arr)

  @test_util.run_deprecated_v1
  def testFloat16(self):
    for rank in range(1, _MAX_RANK + 1):
      np_arr = self._makeIncremental((2,) * rank, dtypes.float16)
      self._compareAllAxes(np_arr)

    # test that mean doesn't overflow
    # only on GPU, since it has the more accurate implementation
    if not test.is_gpu_available():
      return

    arr = np.ones([68000], dtype=np.float16)

    with self.session(graph=ops.Graph(), use_gpu=True) as sess:
      tf_arr = variables.Variable(arr)
      self.evaluate(variables.global_variables_initializer())
      tf_mean = math_ops.reduce_mean(tf_arr, 0, False)
      tf_out_mean = self.evaluate(tf_mean)
    self.assertAllClose(tf_out_mean, 1.)

  @test_util.run_deprecated_v1
  def testBfloat16(self):
    for rank in range(1, _MAX_RANK + 1):
      np_arr = self._makeIncremental((2,) * rank, dtypes.bfloat16)
      self._compareAllAxes(np_arr, rtol=1e-3, atol=5.)

  @test_util.run_deprecated_v1
  def testFloat32(self):
    for rank in range(1, _MAX_RANK + 1):
      np_arr = self._makeIncremental((2,) * rank, dtypes.float32)
      self._compareAllAxes(np_arr)

    for _ in range(10):
      size_x = int(2**np.random.uniform(0, 15))
      size_y = int(2**np.random.uniform(0, 15))

      if size_x * size_y > 1e7:
        size_y = int(1e7 / size_x)

      arr = np.ones([size_x, size_y], dtype=np.float32)
      col_sum = np.sum(arr, axis=0)
      row_sum = np.sum(arr, axis=1)

      with self.session(graph=ops.Graph(), use_gpu=True) as sess:
        tf_row_sum = self._tf_reduce(arr, 1, False)
        tf_col_sum = self._tf_reduce(arr, 0, False)
        tf_out_row, tf_out_col = self.evaluate([tf_row_sum, tf_col_sum])
      self.assertAllClose(col_sum, tf_out_col)
      self.assertAllClose(row_sum, tf_out_row)

    for size_x in [1, 3, 16, 33]:
      for size_y in [1, 3, 16, 33]:
        for size_z in [1, 3, 16, 33]:
          arr = np.ones([size_x, size_y, size_z], dtype=np.float32)
          sum_y = np.sum(arr, axis=1)
          sum_xz = np.sum(arr, axis=(0, 2))

          with self.session(graph=ops.Graph(), use_gpu=True) as sess:
            tf_sum_xz = self._tf_reduce(arr, [0, 2], False)
            tf_sum_y = self._tf_reduce(arr, 1, False)
            tf_out_sum_xz, tf_out_sum_y = self.evaluate([tf_sum_xz, tf_sum_y])
          self.assertAllClose(sum_y, tf_out_sum_y)
          self.assertAllClose(sum_xz, tf_out_sum_xz)
  
  @test_util.run_deprecated_v1
  def testFloat32BFloat16(self):
    for dtype in [dtypes.float32, dtypes.bfloat16]:
      dtype_np = np.float32 if dtype == dtypes.float32 else dtypes.bfloat16.as_numpy_dtype
      for rank in range(1, _MAX_RANK + 1):
        np_arr = self._makeIncremental((2,) * rank, dtype)
        self._compareAllAxes(np_arr)

      for _ in range(10):
        size_x = int(2**np.random.uniform(0, 15))
        size_y = int(2**np.random.uniform(0, 15))

        if size_x * size_y > 1e7:
          size_y = int(1e7 / size_x)

        arr = np.ones([size_x, size_y], dtype=dtype_np)
        col_sum = np.sum(arr, axis=0, dtype=np.float32)
        row_sum = np.sum(arr, axis=1, dtype=np.float32)

        with self.session(graph=ops.Graph(), use_gpu=True) as sess:
          tf_row_sum = self._tf_reduce(arr, 1, False)
          tf_col_sum = self._tf_reduce(arr, 0, False)
          tf_out_row, tf_out_col = self.evaluate([tf_row_sum, tf_col_sum])
        if dtype == dtypes.bfloat16:
          col_sum = dtype_np(col_sum)
          row_sum = dtype_np(row_sum)
        self.assertAllCloseAccordingToType(col_sum, tf_out_col)
        self.assertAllCloseAccordingToType(row_sum, tf_out_row)

      for size_x in [1, 3, 16, 33]:
        for size_y in [1, 3, 16, 33]:
          for size_z in [1, 3, 16, 33]:
            arr = np.ones([size_x, size_y, size_z], dtype=dtype_np)
            sum_y = np.sum(arr, axis=1, dtype=np.float32)
            sum_xz = np.sum(arr, axis=(0, 2), dtype=np.float32)

            with self.session(graph=ops.Graph(), use_gpu=True) as sess:
              tf_sum_xz = self._tf_reduce(arr, [0, 2], False)
              tf_sum_y = self._tf_reduce(arr, 1, False)
              tf_out_sum_xz, tf_out_sum_y = self.evaluate([tf_sum_xz, tf_sum_y])
            if dtype == dtypes.bfloat16:
              sum_y = dtype_np(sum_y)
              sum_xz = dtype_np(sum_xz)
            self.assertAllCloseAccordingToType(sum_y, tf_out_sum_y)
            self.assertAllCloseAccordingToType(sum_xz, tf_out_sum_xz)

  @test_util.run_deprecated_v1
  def testFloat64(self):
    for rank in range(1, _MAX_RANK + 1):
      np_arr = self._makeIncremental((2,) * rank, dtypes.float64)
      self._compareAllAxes(np_arr)

  @test_util.run_deprecated_v1
  def testComplex64(self):
    for rank in range(1, _MAX_RANK + 1):
      np_arr = self._makeIncremental((2,) * rank, dtypes.complex64)
      self._compareAllAxes(np_arr)

  @test_util.run_deprecated_v1
  def testComplex128(self):
    for rank in range(1, _MAX_RANK + 1):
      np_arr = self._makeIncremental((2,) * rank, dtypes.complex128)
      self._compareAllAxes(np_arr)

  @test_util.run_deprecated_v1
  def testInvalidIndex(self):
    np_arr = np.arange(0, 10).reshape([2, 5]).astype(np.float32)
    input_tensor = ops.convert_to_tensor(np_arr)
    with self.assertRaisesWithPredicateMatch(
        ValueError, lambda e: "Invalid reduction dimension" in str(e)):
      math_ops.reduce_sum(input_tensor, [-3])
    with self.assertRaisesWithPredicateMatch(
        ValueError, lambda e: "Invalid reduction dimension" in str(e)):
      math_ops.reduce_sum(input_tensor, [2])
    with self.assertRaisesWithPredicateMatch(
        ValueError, lambda e: "Invalid reduction dimension" in str(e)):
      math_ops.reduce_sum(input_tensor, [0, 2])

  @test_util.run_deprecated_v1
  def testPartialShapes(self):
    np.random.seed(1618)

    # Input shape is unknown.
    reduction_axes = [1, 2]
    c_unknown = array_ops.placeholder(dtypes.float32)
    s_unknown = math_ops.reduce_sum(c_unknown, reduction_axes)
    self.assertEqual(tensor_shape.unknown_shape(), s_unknown.get_shape())

    np_input = np.random.randn(3, 3, 3)
    self._compareAll(np_input, reduction_axes, {c_unknown: np_input})

    # Input shape only has known rank.
    c_known_rank = array_ops.placeholder(dtypes.float32)
    c_known_rank.set_shape(tensor_shape.unknown_shape(rank=3))
    s_known_rank = math_ops.reduce_sum(
        c_known_rank, reduction_axes, keepdims=True)
    self.assertEqual(3, s_known_rank.get_shape().rank)

    np_input = np.random.randn(3, 3, 3)
    self._compareAll(np_input, reduction_axes, {c_known_rank: np_input})

    # Reduction indices are unknown.
    unknown_indices = array_ops.placeholder(dtypes.int32)
    c_unknown_indices = constant_op.constant([[10.0], [20.0]])
    s_unknown_indices = math_ops.reduce_sum(
        c_unknown_indices, unknown_indices, keepdims=False)
    self.assertEqual(tensor_shape.unknown_shape(),
                     s_unknown_indices.get_shape())
    s_unknown_indices_keep = math_ops.reduce_sum(
        c_unknown_indices, unknown_indices, keepdims=True)
    self.assertEqual(2, s_unknown_indices_keep.get_shape().rank)

  @test_util.run_deprecated_v1
  def testWrongShapeForReductionIndices(self):
    reduction_axes = [[1], [2]]
    c_unknown = array_ops.placeholder(dtypes.float32)
    with self.assertRaisesWithPredicateMatch(ValueError,
                                             ".*must be at most rank 1.*"):
      math_ops.reduce_sum(c_unknown, reduction_axes)

  def testInvalidRepeatedReductionIndices(self):
    reduction_axes = constant_op.constant([0, 0])
    c = constant_op.constant([1.0, 2.0])
    with self.assertRaisesWithPredicateMatch(
        errors.InvalidArgumentError,
        ".*Axes contains duplicate dimension: 0.*"):
      self.evaluate(math_ops.reduce_sum(c, reduction_axes))

  # Int64??

  @test_util.run_deprecated_v1
  def testGradient(self):
    for dtype in [
        dtypes.float32, dtypes.float64, dtypes.complex64, dtypes.complex128
    ]:
      x = self._makeIncremental([2, 3, 4, 2], dtype)
      self._compareGradientAxes(x)

  @test_util.run_deprecated_v1
  def testHighRank(self):
    # Do a bunch of random high dimensional reductions
    np.random.seed(42)
    for _ in range(20):
      rank = np.random.randint(4, 10 + 1)
      axes, = np.nonzero(np.random.randint(2, size=rank))
      shape = tuple(np.random.randint(1, 3 + 1, size=rank))
      data = np.random.randint(1024, size=shape)
      self._compareAll(data, axes)
    # Check some particular axis patterns
    for rank in 4, 7, 10:
      shape = tuple(np.random.randint(1, 3 + 1, size=rank))
      data = np.random.randint(1024, size=shape)
      for axes in ([], np.arange(rank), np.arange(0, rank, 2),
                   np.arange(1, rank, 2)):
        self._compareAll(data, axes)

  @test_util.run_deprecated_v1
  def testExpand(self):
    # Reduce an empty tensor to a nonempty tensor
    x = np.zeros((5, 0))
    self._compareAll(x, [1])

  @test_util.run_deprecated_v1
  def testEmptyGradients(self):
    with self.session():
      x = array_ops.zeros([0, 3])
      y = math_ops.reduce_sum(x, [1])
      error = gradient_checker.compute_gradient_error(x, [0, 3], y, [0])
      self.assertEqual(error, 0)

  @test_util.run_deprecated_v1
  def testDegenerate(self):
    with self.session():
      for dtype in (dtypes.bfloat16, dtypes.float16, dtypes.float32,
                    dtypes.float64, dtypes.complex64, dtypes.complex128):
        # A large number is needed to get Eigen to die
        x = array_ops.zeros((0, 9938), dtype=dtype)
        y = math_ops.reduce_sum(x, [0])
        self.assertAllEqual(y, np.zeros(9938))


class MeanReductionTest(BaseReductionTest):

  def _tf_reduce(self, x, reduction_axes, keepdims):
    return math_ops.reduce_mean(x, reduction_axes, keepdims)

  def _np_reduce(self, x, reduction_axes, keepdims):
    if isinstance(reduction_axes, list) or isinstance(reduction_axes,
                                                      np.ndarray):
      reduction_axes = tuple(reduction_axes)
    elif isinstance(reduction_axes, numbers.Integral):
      reduction_axes = (reduction_axes,)

    if reduction_axes is None:
      count = np.prod(x.shape)
    else:
      count = np.prod([x.shape[ax] for ax in reduction_axes])
    # np.mean automatically converts integer inputs to float, while TensorFlow's
    # reduce_mean does not. For integer inputs, we emulate TensorFlow's behavior
    # using np.sum and truncating division.
    np_sum = np.sum(x, axis=reduction_axes, keepdims=keepdims)
    if np.issubdtype(x.dtype, np.integer):
      return np_sum // count
    return np_sum / count

  def testAxesType(self):
    for dtype in [dtypes.int64, dtypes.int32]:
      with self.cached_session():
        v = math_ops.reduce_mean([0, 0], constant_op.constant(0, dtype=dtype))
        tf_v = self.evaluate(v)
      self.assertAllEqual(tf_v, 0)

  @test_util.run_deprecated_v1
  def testInfinity(self):
    for dtype in [np.float32, np.float64]:
      for special_value_x in [-np.inf, np.inf]:
        for special_value_y in [-np.inf, np.inf]:
          np_arr = np.array([special_value_x, special_value_y]).astype(dtype)
          self._compareAll(np_arr, None)

  @test_util.run_deprecated_v1
  def testInt32(self):
    for rank in range(1, _MAX_RANK + 1):
      np_arr = self._makeIncremental((2,) * rank, dtypes.int32)
      self._compareAllAxes(np_arr)

  @test_util.run_deprecated_v1
  def testUint8(self):
    for rank in range(1, _MAX_RANK + 1):
      np_arr = self._makeRandom((2,) * rank, dtypes.uint8)
      self._compareAllAxes(np_arr)

  # This tests the issue reported in b/145030710.
  @test_util.run_deprecated_v1
  def testSizeOverflowUint8(self):
    np_arr = self._makeRandom((2**8,), dtypes.uint8)
    self._compareAllAxes(np_arr)

  @test_util.run_deprecated_v1
  def testSizeOverflowInt8(self):
    np_arr = self._makeRandom((2**7,), dtypes.int8)
    self._compareAllAxes(np_arr)

  @test_util.run_deprecated_v1
  def testSizeOverflowUint16(self):
    np_arr = self._makeRandom((2**16,), dtypes.uint16)
    self._compareAllAxes(np_arr)

  @test_util.run_deprecated_v1
  def testSizeOverflowInt16(self):
    np_arr = self._makeRandom((2**15,), dtypes.int16)
    self._compareAllAxes(np_arr)

  @test_util.run_deprecated_v1
  def testFloat32(self):
    for rank in range(1, _MAX_RANK + 1):
      np_arr = self._makeIncremental((2,) * rank, dtypes.float32)
      self._compareAllAxes(np_arr)

  @test_util.run_deprecated_v1
<<<<<<< HEAD
  def testBFloat16(self):
    with ops.device("/cpu:0"):
      for rank in range(1, _MAX_RANK + 1):
        np_arr = self._makeIncremental((2,) * rank, dtypes.bfloat16)
        self._compareAllAxes(np_arr)
=======
  def testBfloat16(self):
    for rank in range(1, _MAX_RANK + 1):
      np_arr = self._makeIncremental((2,) * rank, dtypes.bfloat16)
      self._compareAllAxes(np_arr, rtol=1e-3, atol=1.)
>>>>>>> 10f8409d

  @test_util.run_deprecated_v1
  def testFloat64(self):
    for rank in range(1, _MAX_RANK + 1):
      np_arr = self._makeIncremental((2,) * rank, dtypes.float64)
      self._compareAllAxes(np_arr)

  @test_util.run_deprecated_v1
  def testComplex64(self):
    for rank in range(1, _MAX_RANK + 1):
      np_arr = self._makeIncremental((2,) * rank, dtypes.complex64)
      self._compareAllAxes(np_arr)

  @test_util.run_deprecated_v1
  def testComplex128(self):
    for rank in range(1, _MAX_RANK + 1):
      np_arr = self._makeIncremental((2,) * rank, dtypes.complex128)
      self._compareAllAxes(np_arr)

  @test_util.run_deprecated_v1
  def testGradient(self):
    s = [2, 3, 4, 2]
    for dtype in [dtypes.float32, dtypes.float64]:
      x = self._makeIncremental(s, dtype)
      self._compareGradientAxes(x, rtol=1e-3, atol=1e-3)

  @test_util.run_deprecated_v1
  def testEmptyGradients(self):
    with self.session():
      x = array_ops.zeros([0, 3])
      y = math_ops.reduce_mean(x, [1])
      error = gradient_checker.compute_gradient_error(x, [0, 3], y, [0])
      self.assertEqual(error, 0)

  @test_util.run_deprecated_v1
  def testDegenerate(self):
    with self.session():
      for dtype in (dtypes.bfloat16, dtypes.float16, dtypes.float32,
                    dtypes.float64):
        # A large number is needed to get Eigen to die
        x = array_ops.zeros((0, 9938), dtype=dtype)
        y = math_ops.reduce_mean(x, [0]).eval()
        self.assertEqual(y.shape, (9938,))
        self.assertTrue(np.all(np.isnan(y)))


class EuclideanNormReductionTest(BaseReductionTest, parameterized.TestCase):

  def _tf_reduce(self, x, reduction_axes, keepdims):
    return math_ops.reduce_euclidean_norm(x, reduction_axes, keepdims)

  def _np_reduce(self, x, reduction_axes, keepdims):
    if isinstance(reduction_axes, list) or isinstance(reduction_axes,
                                                      np.ndarray):
      reduction_axes = tuple(reduction_axes)
    np_fro = np.sqrt(
        np.sum(x * np.conj(x), axis=reduction_axes, keepdims=keepdims))
    if np.issubdtype(x.dtype, np.integer):
      np_fro = np.floor(np_fro)
    return np_fro

  @test_util.run_deprecated_v1
  def testAxesType(self):
    for dtype in [dtypes.int64, dtypes.int32]:
      with self.cached_session():
        v = math_ops.reduce_mean([0, 0], constant_op.constant(0, dtype=dtype))
        tf_v = self.evaluate(v)
      self.assertAllEqual(tf_v, 0)

  @test_util.run_deprecated_v1
  def testInfinity(self):
    for dtype in [np.float32, np.float64]:
      for special_value_x in [-np.inf, np.inf]:
        for special_value_y in [-np.inf, np.inf]:
          np_arr = np.array([special_value_x, special_value_y]).astype(dtype)
          self._compareAll(np_arr, None)

  @test_util.run_deprecated_v1
  def testSingleton(self):
    for dtype in [np.float32, np.float64]:
      np_arr = np.array([-1.]).astype(dtype)
      self._compareAll(np_arr, None)

  @parameterized.parameters(
      dtypes.bfloat16,
      dtypes.float32,
      dtypes.float64,
      dtypes.int32,
      dtypes.complex64,
      dtypes.complex128,
  )
  @test_util.run_deprecated_v1
  def testTypes(self, dtype):
    for rank in range(1, _MAX_RANK + 1):
      np_arr = self._makeIncremental((2,) * rank, dtype)
      rtol, atol = (1e-2, 5e-1) if dtype == dtypes.bfloat16 else (1e-6, 1e-6)
      self._compareAllAxes(np_arr, rtol=rtol, atol=atol)

  @test_util.run_deprecated_v1
  def testDegenerate(self):
    with self.session():
      for dtype in (dtypes.bfloat16, dtypes.float16, dtypes.float32,
                    dtypes.float64):
        # A large number is needed to get Eigen to die
        x = array_ops.zeros((0, 9938), dtype=dtype)
        y = math_ops.reduce_euclidean_norm(x, [0]).eval()
        self.assertEqual(y.shape, (9938,))
        self.assertAllEqual(y, np.zeros(9938))

  @test_util.run_deprecated_v1
  def testGradient(self):
    shape = [2, 3, 4, 2]
    for dtype in [dtypes.float32, dtypes.float64]:
      # zero value entry will result NaN gradient if reduction doesn't happen.
      # e.g., `tf.math.reduce_sum([0, 1], axis=[])` so add one to avoid it.
      x = self._makeIncremental(shape, dtype) + 1.0
      self._compareGradientAxes(x, rtol=1e-2, atol=1e-2)


class ProdReductionTest(BaseReductionTest):

  def _tf_reduce(self, x, reduction_axes, keepdims):
    return math_ops.reduce_prod(x, reduction_axes, keepdims)

  def _np_reduce(self, x, reduction_axes, keepdims):
    if isinstance(reduction_axes, list) or isinstance(reduction_axes,
                                                      np.ndarray):
      reduction_axes = tuple(reduction_axes)
    return np.prod(x, axis=reduction_axes, keepdims=keepdims)

  def testAxesType(self):
    for dtype in [dtypes.int64, dtypes.int32]:
      with self.cached_session():
        v = math_ops.reduce_prod([0, 0], constant_op.constant(0, dtype=dtype))
        tf_v = self.evaluate(v)
      self.assertAllEqual(tf_v, 0)

  @test_util.run_deprecated_v1
  def testInfinity(self):
    for dtype in [np.float32, np.float64]:
      for special_value_x in [-np.inf, np.inf]:
        for special_value_y in [-np.inf, np.inf]:
          np_arr = np.array([special_value_x, special_value_y]).astype(dtype)
          self._compareAll(np_arr, None)

  @test_util.run_deprecated_v1
  def testInt32(self):
    # Numpy automatically upgrades the type of np.prod from int32 to int64, so
    # Numpy does not overflow an int32 np.prod while TensorFlow does. To avoid
    # overflow, limit array values.
    for rank in range(1, _MAX_RANK):
      np_arr = self._makeIncremental((2,) * rank, dtypes.int32) % 5 + 1
      self._compareAllAxes(np_arr)

  @test_util.run_deprecated_v1
  def testInt64(self):
    for rank in range(1, _MAX_RANK):
      # Avoid overflow by limiting array values.
      np_arr = self._makeIncremental((2,) * rank, dtypes.int64) % 11 + 1
      self._compareAllAxes(np_arr)

  @test_util.run_deprecated_v1
  def testFloat32(self):
    for rank in range(1, _MAX_RANK + 1):
      np_arr = self._makeIncremental((2,) * rank, dtypes.float32)
      self._compareAllAxes(np_arr)

  @test_util.run_deprecated_v1
  def testBfloat16(self):
    for rank in range(1, _MAX_RANK + 1):
      np_arr = self._makeIncremental((2,) * rank, dtypes.bfloat16) * \
               np.array([0.01]).astype(dtypes.bfloat16.as_numpy_dtype)
      self._compareAllAxes(np_arr, rtol=1e-2, atol=1e-2)

  @test_util.run_deprecated_v1
  def testFloat64(self):
    for rank in range(1, _MAX_RANK + 1):
      np_arr = self._makeIncremental((2,) * rank, dtypes.float64)
      self._compareAllAxes(np_arr)

  @test_util.run_deprecated_v1
  def testComplex64(self):
    for rank in range(1, _MAX_RANK + 1):
      np_arr = self._makeIncremental((2,) * rank, dtypes.complex64)
      self._compareAllAxes(np_arr)

  @test_util.run_deprecated_v1
  def testComplex128(self):
    for rank in range(1, _MAX_RANK + 1):
      np_arr = self._makeIncremental((2,) * rank, dtypes.complex128)
      self._compareAllAxes(np_arr)

  @test_util.run_deprecated_v1
  def testGradientWithZeros(self):
    s = [2, 3, 4, 2]
    x = self._makeIncremental(s, dtypes.float32) / 20.
    # No zeros in input
    self._compareGradientAxes(x, rtol=1e-3, atol=1e-3)
    # Zero at beginning
    x1 = x.copy()
    x1[:, :, 0, :] = 0
    self._compareGradientAxes(x1, rtol=1e-3, atol=1e-3)
    # Zero at end
    x2 = x.copy()
    x2[:, :, -1, :] = 0
    self._compareGradientAxes(x2, rtol=1e-3, atol=1e-3)
    # Zero in middle
    x3 = x.copy()
    x3[:, :, 2, :] = 0
    self._compareGradientAxes(x3, rtol=1e-3, atol=1e-3)
    # All zeros
    x4 = x.copy()
    x4[:, :, :, :] = 0
    self._compareGradientAxes(x4, rtol=1e-3, atol=1e-3)

  @test_util.run_deprecated_v1
  def testEmptyGradients(self):
    with self.session():
      x = array_ops.zeros([0, 3])
      y = math_ops.reduce_prod(x, [1])
      error = gradient_checker.compute_gradient_error(x, [0, 3], y, [0])
      self.assertEqual(error, 0)

  @test_util.run_deprecated_v1
  def testDegenerate(self):
    with self.session():
      for dtype in (dtypes.bfloat16, dtypes.float16, dtypes.float32,
                    dtypes.float64):
        # A large number is needed to get Eigen to die
        x = array_ops.zeros((0, 9938), dtype=dtype)
        y = math_ops.reduce_prod(x, [0])
        self.assertAllEqual(y, np.ones(9938))


class MinReductionTest(test.TestCase):

  def _compare(self, x, reduction_axes, keepdims, use_gpu=False):
    np_ans = x
    if reduction_axes is None:
      np_ans = np.amin(np_ans, keepdims=keepdims)
    else:
      for ra in reduction_axes[::-1]:
        np_ans = np.amin(np_ans, axis=ra, keepdims=keepdims)
    with self.cached_session(use_gpu=use_gpu):
      if reduction_axes is not None:
        reduction_axes = np.array(reduction_axes).astype(np.int32)
      tf_ans = math_ops.reduce_min(x, reduction_axes, keepdims)
      out = self.evaluate(tf_ans)
    self.assertAllClose(np_ans, out)
    self.assertShapeEqual(np_ans, tf_ans)

  def _compareAll(self, x, reduction_axes):
    self._compare(x, reduction_axes, False, use_gpu=True)
    self._compare(x, reduction_axes, True, use_gpu=True)

  def testAxesType(self):
    for dtype in [dtypes.int64, dtypes.int32]:
      with self.cached_session():
        v = math_ops.reduce_min([0, 0], constant_op.constant(0, dtype=dtype))
        tf_v = self.evaluate(v)
      self.assertAllEqual(tf_v, 0)

  @test_util.disable_xla("b/168718272")  # XLA handling of NaN is inconsistent
  def testSpecialValues(self):
    for dtype in [np.float32, np.float64]:
      for size in range(1, 4):
        for arr in itertools.product([-np.inf, 1., np.nan, np.inf],
                                     repeat=size):
          self._compareAll(np.array(arr, dtype=dtype), None)

  def testFloatReduce3D(self):
    # Create a 3D array of floats and reduce across all possible
    # dimensions
    np_arr = np.arange(1, 31).reshape([2, 3, 5]).astype(np.float32)
    self._compareAll(np_arr, None)
    self._compareAll(np_arr, [])
    self._compareAll(np_arr, [0])
    self._compareAll(np_arr, [1])
    self._compareAll(np_arr, [2])
    self._compareAll(np_arr, [0, 1])
    self._compareAll(np_arr, [1, 2])
    self._compareAll(np_arr, [0, 2])
    self._compareAll(np_arr, [0, 1, 2])

  def testDoubleReduce3D(self):
    # Create a 3D array of doubles and reduce across all possible
    # dimensions
    np_arr = np.arange(1, 31).reshape([2, 3, 5]).astype(np.float64)
    self._compareAll(np_arr, None)
    self._compareAll(np_arr, [])
    self._compareAll(np_arr, [0])
    self._compareAll(np_arr, [1])
    self._compareAll(np_arr, [2])
    self._compareAll(np_arr, [0, 1])
    self._compareAll(np_arr, [1, 2])
    self._compareAll(np_arr, [0, 2])
    self._compareAll(np_arr, [0, 1, 2])

  @test_util.run_deprecated_v1
  def testGradient(self):
    s = [2, 3, 4, 2]
    x = np.arange(1.0, 49.0).reshape(s).astype(np.float64)
    with self.cached_session():
      t = ops.convert_to_tensor(x)
      su = math_ops.reduce_min(t, [1, 2])
      jacob_t, jacob_n = gradient_checker.compute_gradient(
          t, s, su, [2, 2], x_init_value=x, delta=1)
    self.assertAllClose(jacob_t, jacob_n, rtol=1e-8, atol=1e-8)

  @test_util.run_deprecated_v1
  def testGradient2(self):
    s = [2, 3, 4, 2]
    x = np.arange(1.0, 49.0).reshape(s).astype(np.float64)
    with self.cached_session():
      t = ops.convert_to_tensor(x)
      su = math_ops.reduce_min(t, [1])
      jacob_t, jacob_n = gradient_checker.compute_gradient(
          t, s, su, [2, 4, 2], x_init_value=x, delta=1)
    self.assertAllClose(jacob_t, jacob_n, rtol=1e-8, atol=1e-8)

  @test_util.run_deprecated_v1
  def testGradient3(self):
    s = [2, 3, 4, 2]
    x = np.arange(1.0, 49.0).reshape(s).astype(np.float64)
    with self.cached_session():
      t = ops.convert_to_tensor(x)
      su = math_ops.reduce_min(t, [2])
      jacob_t, jacob_n = gradient_checker.compute_gradient(
          t, s, su, [2, 3, 2], x_init_value=x, delta=1)
    self.assertAllClose(jacob_t, jacob_n, rtol=1e-8, atol=1e-8)

  @test_util.run_deprecated_v1
  def testGradient4(self):
    s = [2, 3, 4, 2]
    x = np.arange(1.0, 49.0).reshape(s).astype(np.float64)
    with self.cached_session():
      t = ops.convert_to_tensor(x)
      su = math_ops.reduce_min(t)
      jacob_t, jacob_n = gradient_checker.compute_gradient(
          t, s, su, [1], x_init_value=x, delta=1)
    self.assertAllClose(jacob_t, jacob_n, rtol=1e-8, atol=1e-8)

  @test_util.run_deprecated_v1
  def testEmptyGradients(self):
    with self.cached_session():
      x = array_ops.zeros([0, 3])
      y = math_ops.reduce_min(x, [1])
      error = gradient_checker.compute_gradient_error(x, [0, 3], y, [0])
      self.assertEqual(error, 0)


class MaxReductionTest(test.TestCase):

  def _compare(self, x, reduction_axes, keepdims, use_gpu=False):
    np_ans = x
    if reduction_axes is None:
      np_ans = np.amax(np_ans, keepdims=keepdims)
    else:
      for ra in reduction_axes[::-1]:
        np_ans = np.amax(np_ans, axis=ra, keepdims=keepdims)
    with self.cached_session(use_gpu=use_gpu):
      if reduction_axes is not None:
        reduction_axes = np.array(reduction_axes).astype(np.int32)
      tf_ans = math_ops.reduce_max(x, reduction_axes, keepdims)
      out = self.evaluate(tf_ans)
    self.assertAllClose(np_ans, out)
    self.assertShapeEqual(np_ans, tf_ans)

  def _compareAll(self, x, reduction_axes):
    self._compare(x, reduction_axes, False, use_gpu=True)
    self._compare(x, reduction_axes, True, use_gpu=True)

  def testAxesType(self):
    for dtype in [dtypes.int64, dtypes.int32]:
      with self.cached_session():
        v = math_ops.reduce_max([0, 0], constant_op.constant(0, dtype=dtype))
        tf_v = self.evaluate(v)
      self.assertAllEqual(tf_v, 0)

  @test_util.disable_xla("b/168718272")  # XLA handling of NaN is inconsistent
  def testSpecialValues(self):
    for dtype in [np.float32, np.float64]:
      for size in range(1, 4):
        for arr in itertools.product([-np.inf, 1., np.nan, np.inf],
                                     repeat=size):
          self._compareAll(np.array(arr, dtype=dtype), None)

  def testInt64Reduce3D(self):
    # Create a 3D array of int64s and reduce across all possible
    # dimensions
    np_arr = np.arange(-31, -1).reshape([2, 3, 5]).astype(np.int64)
    self._compareAll(np_arr, None)
    self._compareAll(np_arr, [])
    self._compareAll(np_arr, [0])
    self._compareAll(np_arr, [1])
    self._compareAll(np_arr, [2])
    self._compareAll(np_arr, [0, 1])
    self._compareAll(np_arr, [1, 2])
    self._compareAll(np_arr, [0, 2])
    self._compareAll(np_arr, [0, 1, 2])

  def testFloatReduce3D(self):
    # Create a 3D array of floats and reduce across all possible
    # dimensions
    np_arr = np.arange(-31, -1).reshape([2, 3, 5]).astype(np.float32)
    self._compareAll(np_arr, None)
    self._compareAll(np_arr, [])
    self._compareAll(np_arr, [0])
    self._compareAll(np_arr, [1])
    self._compareAll(np_arr, [2])
    self._compareAll(np_arr, [0, 1])
    self._compareAll(np_arr, [1, 2])
    self._compareAll(np_arr, [0, 2])
    self._compareAll(np_arr, [0, 1, 2])

  def testDoubleReduce3D(self):
    # Create a 3D array of doubles and reduce across all possible
    # dimensions
    np_arr = np.arange(-31, -1).reshape([2, 3, 5]).astype(np.float64)
    self._compareAll(np_arr, None)
    self._compareAll(np_arr, [])
    self._compareAll(np_arr, [0])
    self._compareAll(np_arr, [1])
    self._compareAll(np_arr, [2])
    self._compareAll(np_arr, [0, 1])
    self._compareAll(np_arr, [1, 2])
    self._compareAll(np_arr, [0, 2])
    self._compareAll(np_arr, [0, 1, 2])

  def testBfloat16Reduce3D(self):
    # Create a 3D array of floats and reduce across all possible
    # dimensions
    np_arr = np.arange(-31,
                       -1).reshape([2, 3,
                                    5]).astype(dtypes.bfloat16.as_numpy_dtype)
    self._compareAll(np_arr, None)
    self._compareAll(np_arr, [])
    self._compareAll(np_arr, [0])
    self._compareAll(np_arr, [1])
    self._compareAll(np_arr, [2])
    self._compareAll(np_arr, [0, 1])
    self._compareAll(np_arr, [1, 2])
    self._compareAll(np_arr, [0, 2])
    self._compareAll(np_arr, [0, 1, 2])

  @test_util.run_deprecated_v1
  def testGradient(self):
    s = [2, 3, 4, 2]
    x = np.arange(-49.0, -1.0).reshape(s).astype(np.float64)
    with self.cached_session():
      t = ops.convert_to_tensor(x)
      su = math_ops.reduce_max(t, [1, 2])
      jacob_t, jacob_n = gradient_checker.compute_gradient(
          t, s, su, [2, 2], x_init_value=x, delta=1)
    self.assertAllClose(jacob_t, jacob_n, rtol=1e-8, atol=1e-8)

  @test_util.run_deprecated_v1
  def testGradient2(self):
    s = [2, 3, 4, 2]
    x = np.arange(-49.0, -1.0).reshape(s).astype(np.float64)
    with self.cached_session():
      t = ops.convert_to_tensor(x)
      su = math_ops.reduce_max(t, [1])
      jacob_t, jacob_n = gradient_checker.compute_gradient(
          t, s, su, [2, 4, 2], x_init_value=x, delta=1)
    self.assertAllClose(jacob_t, jacob_n, rtol=1e-8, atol=1e-8)

  @test_util.run_deprecated_v1
  def testGradient3(self):
    s = [2, 3, 4, 2]
    x = np.arange(-49.0, -1.0).reshape(s).astype(np.float64)
    with self.cached_session():
      t = ops.convert_to_tensor(x)
      su = math_ops.reduce_max(t, [2])
      jacob_t, jacob_n = gradient_checker.compute_gradient(
          t, s, su, [2, 3, 2], x_init_value=x, delta=1)
    self.assertAllClose(jacob_t, jacob_n, rtol=1e-8, atol=1e-8)

  @test_util.run_deprecated_v1
  def testGradient4(self):
    s = [2, 3, 4, 2]
    x = np.arange(-49.0, -1.0).reshape(s).astype(np.float64)
    with self.cached_session():
      t = ops.convert_to_tensor(x)
      su = math_ops.reduce_max(t)
      jacob_t, jacob_n = gradient_checker.compute_gradient(
          t, s, su, [1], x_init_value=x, delta=1)
    self.assertAllClose(jacob_t, jacob_n, rtol=1e-8, atol=1e-8)

  @test_util.run_deprecated_v1
  def testEmptyGradients(self):
    with self.cached_session():
      x = array_ops.zeros([0, 3])
      y = math_ops.reduce_max(x, [1])
      error = gradient_checker.compute_gradient_error(x, [0, 3], y, [0])
      self.assertEqual(error, 0)


class AllReductionTest(test.TestCase):

  def _compare(self, x, reduction_axes, keepdims, use_gpu=False):
    np_ans = x
    if reduction_axes is None:
      np_ans = np.all(np_ans, keepdims=keepdims)
    else:
      for ra in reduction_axes[::-1]:
        np_ans = np.all(np_ans, axis=ra, keepdims=keepdims)
    with self.cached_session(use_gpu=use_gpu):
      if reduction_axes is not None:
        reduction_axes = np.array(reduction_axes).astype(np.int32)
      tf_ans = math_ops.reduce_all(x, reduction_axes, keepdims)
      out = self.evaluate(tf_ans)
    self.assertAllEqual(np_ans, out)
    self.assertShapeEqual(np_ans, tf_ans)

  def _compareAll(self, x, reduction_axes):
    self._compare(x, reduction_axes, False, use_gpu=True)
    self._compare(x, reduction_axes, False, use_gpu=False)
    self._compare(x, reduction_axes, True, use_gpu=True)
    self._compare(x, reduction_axes, True, use_gpu=False)

  def testAxesType(self):
    for dtype in [dtypes.int64, dtypes.int32]:
      with self.session():
        v = math_ops.reduce_all([True, True],
                                constant_op.constant(0, dtype=dtype))
        tf_v = self.evaluate(v)
      self.assertAllEqual(tf_v, True)

  def testAll3D(self):
    # Create a 3D array of bools and reduce across all possible
    # dimensions
    np_arr = (np.random.uniform(0, 1, 30) > 0.1).reshape([2, 3, 5])
    self._compareAll(np_arr, None)
    self._compareAll(np_arr, [])
    self._compareAll(np_arr, [0])
    self._compareAll(np_arr, [1])
    self._compareAll(np_arr, [2])
    self._compareAll(np_arr, [0, 1])
    self._compareAll(np_arr, [1, 2])
    self._compareAll(np_arr, [0, 2])
    self._compareAll(np_arr, [0, 1, 2])

  def testEmpty(self):
    self._compareAll([], [0])


class AnyReductionTest(test.TestCase):

  def _compare(self, x, reduction_axes, keepdims, use_gpu=False):
    np_ans = x
    if reduction_axes is None:
      np_ans = np.any(np_ans, keepdims=keepdims)
    else:
      for ra in reduction_axes[::-1]:
        np_ans = np.any(np_ans, axis=ra, keepdims=keepdims)
    with self.cached_session(use_gpu=use_gpu):
      if reduction_axes is not None:
        reduction_axes = np.array(reduction_axes).astype(np.int32)
      tf_ans = math_ops.reduce_any(x, reduction_axes, keepdims)
      out = self.evaluate(tf_ans)
    self.assertAllEqual(np_ans, out)
    self.assertShapeEqual(np_ans, tf_ans)

  def _compareAll(self, x, reduction_axes):
    self._compare(x, reduction_axes, False, use_gpu=True)
    self._compare(x, reduction_axes, False, use_gpu=False)
    self._compare(x, reduction_axes, True, use_gpu=True)
    self._compare(x, reduction_axes, True, use_gpu=False)

  def testAxesType(self):
    for dtype in [dtypes.int64, dtypes.int32]:
      with self.session():
        v = math_ops.reduce_any([True, True],
                                constant_op.constant(0, dtype=dtype))
        tf_v = self.evaluate(v)
      self.assertAllEqual(tf_v, True)

  def testAll3D(self):
    # Create a 3D array of bools and reduce across all possible
    # dimensions
    np_arr = (np.random.uniform(0, 1, 30) > 0.9).reshape([2, 3, 5])
    self._compareAll(np_arr, None)
    self._compareAll(np_arr, [])
    self._compareAll(np_arr, [0])
    self._compareAll(np_arr, [1])
    self._compareAll(np_arr, [2])
    self._compareAll(np_arr, [0, 1])
    self._compareAll(np_arr, [1, 2])
    self._compareAll(np_arr, [0, 2])
    self._compareAll(np_arr, [0, 1, 2])

  def testEmpty(self):
    self._compareAll([], [0])


class CountNonzeroReductionTest(test.TestCase):

  def _compare(self, x, reduction_axes, keepdims, use_gpu=False, zero=0,
               feed_dict=None):
    np_ans = (x != zero).astype(np.int32)
    if reduction_axes is None:
      np_ans = np.sum(np_ans, keepdims=keepdims)
    else:
      reduction_axes = np.array(reduction_axes).astype(np.int32)
      for ra in reduction_axes.ravel()[::-1]:
        np_ans = np.sum(np_ans, axis=ra, keepdims=keepdims)
    with self.cached_session(use_gpu=use_gpu) as sess:
      tf_ans = math_ops.count_nonzero(x, reduction_axes, keepdims)
      out = sess.run(tf_ans, feed_dict)
    self.assertAllClose(np_ans, out)
    self.assertShapeEqual(np_ans, tf_ans)

  def _compareAll(self, x, reduction_axes, feed_dict=None):
    if reduction_axes is not None and np.shape(reduction_axes) == (1,):
      # Test scalar reduction_axes argument
      self._compareAll(x, reduction_axes[0])
    self._compare(x, reduction_axes, False, use_gpu=True, feed_dict=feed_dict)
    self._compare(x, reduction_axes, False, use_gpu=False, feed_dict=feed_dict)
    self._compare(x, reduction_axes, True, use_gpu=True, feed_dict=feed_dict)
    self._compare(x, reduction_axes, True, use_gpu=False, feed_dict=feed_dict)

  @test_util.run_deprecated_v1
  def testBoolReduce1D(self):
    # Create a 1D array of floats
    np_arr = np.asarray([False, False, True, False, False, True])
    self._compareAll(np_arr, None)
    self._compareAll(np_arr, [])
    self._compareAll(np_arr, [0])

  @test_util.run_deprecated_v1
  def testFloatReduce1D(self):
    # Create a 1D array of floats
    np_arr = np.asarray([0.0, 1.0, -1.0, 0.0, 0.0, 3.0]).astype(np.float32)
    self._compareAll(np_arr, [0])

  @test_util.run_deprecated_v1
  def testFloatReduce4D(self):
    # Create a 4D array of floats and reduce across some
    # dimensions
    np_arr = np.floor(np.arange(0.0, 210.0) / 100.0).reshape([2, 3, 5,
                                                              7]).astype(
                                                                  np.float32)
    self._compareAll(np_arr, None)
    self._compareAll(np_arr, [])
    self._compareAll(np_arr, [0])
    self._compareAll(np_arr, [1])
    self._compareAll(np_arr, [2])
    self._compareAll(np_arr, [0, 1])
    self._compareAll(np_arr, [1, 2])
    # Need specialization for reduce(4D, [0, 2])
    # self._compareAll(np_arr, [0, 2])
    self._compareAll(np_arr, [0, 1, 2])
    self._compareAll(np_arr, [1, 2, 3])
    self._compareAll(np_arr, [0, 1, 2, 3])

  @test_util.run_deprecated_v1
  def testExpand(self):
    # Reduce an empty tensor to a nonempty tensor
    x = np.zeros((5, 0))
    self._compareAll(x, [1])

  @test_util.run_deprecated_v1
  def testDegenerate(self):
    for use_gpu in False, True:
      with self.cached_session(use_gpu=use_gpu):
        for dtype in (dtypes.bool,):
          # A large number is needed to get Eigen to die
          x = array_ops.zeros((0, 9938), dtype=dtype)
          y = math_ops.count_nonzero(x, [0])
          self.assertAllEqual(y, np.zeros(9938))

  def testStringReduce(self):
    # Test case for GitHub issue 18712
    with self.cached_session() as sess:
      v = math_ops.count_nonzero(constant_op.constant(["test"]))
      self.assertAllClose(self.evaluate(v), 1)

  @test_util.run_deprecated_v1
  def testStringReduce1D(self):
    # Create a 1D array of strings
    x = np.asarray(["", "", "a", "", "", "b"])
    self._compare(x, None, keepdims=False, zero=np.str_(""))
    self._compare(x, [], keepdims=False, zero=np.str_(""))
    self._compare(x, [0], keepdims=False, zero=np.str_(""))
    self._compare(x, None, keepdims=True, zero=np.str_(""))
    self._compare(x, [], keepdims=True, zero=np.str_(""))
    self._compare(x, [0], keepdims=True, zero=np.str_(""))

  @test_util.run_deprecated_v1
  def testStringReduce2D(self):
    # Create a 2D array of strings
    x = np.asarray([["", "", "a", "", "", "b"],
                    ["", "c", "", "d", "", ""],
                    ["e", "", "f", "", "", ""]])
    self._compare(x, None, keepdims=False, zero=np.str_(""))
    self._compare(x, [], keepdims=False, zero=np.str_(""))
    self._compare(x, [0], keepdims=False, zero=np.str_(""))
    self._compare(x, [1], keepdims=False, zero=np.str_(""))
    self._compare(x, [0, 1], keepdims=False, zero=np.str_(""))
    self._compare(x, None, keepdims=True, zero=np.str_(""))
    self._compare(x, [], keepdims=True, zero=np.str_(""))
    self._compare(x, [0], keepdims=True, zero=np.str_(""))
    self._compare(x, [0, 1], keepdims=True, zero=np.str_(""))


if __name__ == "__main__":
  test.main()<|MERGE_RESOLUTION|>--- conflicted
+++ resolved
@@ -162,11 +162,7 @@
     with self.cached_session() as sess:
       tf_ans = self._tf_reduce(x, reduction_axes, keepdims)
       out = sess.run(tf_ans, feed_dict)
-<<<<<<< HEAD
     self.assertAllCloseAccordingToType(np_ans, out)
-=======
-    self.assertAllClose(np_ans, out, rtol=rtol, atol=atol)
->>>>>>> 10f8409d
     self.assertShapeEqual(np_ans, tf_ans)
 
   def _compareAll(self,
@@ -575,18 +571,11 @@
       self._compareAllAxes(np_arr)
 
   @test_util.run_deprecated_v1
-<<<<<<< HEAD
   def testBFloat16(self):
     with ops.device("/cpu:0"):
       for rank in range(1, _MAX_RANK + 1):
         np_arr = self._makeIncremental((2,) * rank, dtypes.bfloat16)
         self._compareAllAxes(np_arr)
-=======
-  def testBfloat16(self):
-    for rank in range(1, _MAX_RANK + 1):
-      np_arr = self._makeIncremental((2,) * rank, dtypes.bfloat16)
-      self._compareAllAxes(np_arr, rtol=1e-3, atol=1.)
->>>>>>> 10f8409d
 
   @test_util.run_deprecated_v1
   def testFloat64(self):
